--- conflicted
+++ resolved
@@ -25,12 +25,8 @@
 more-itertools==10.4.0  # for peekable iterators
 regex==2024.7.24  # used for unicode information in detection of spam tokens
 eth-abi==5.1.0
-<<<<<<< HEAD
-polars-lts-cpu==1.5.0
+polars-lts-cpu==1.6.0
 pyzmq==26.0.3
-=======
-polars-lts-cpu==1.6.0
->>>>>>> bf37c6e5
 
 # For the rest api
 flask-cors==4.0.1
