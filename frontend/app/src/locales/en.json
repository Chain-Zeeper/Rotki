{
  "aave_lending": {
    "header": "Aave Loan ({asset})",
    "history": "Aave History"
  },
  "about": {
    "app_version": "App Version:",
    "components": {
      "build": "Build:",
      "title": "Premium Components",
      "version": "Premium Version:"
    },
    "copy_data_directory_tooltip": "Copy data directory",
    "copy_information_tooltip": "Copy the application information",
    "data_directory": "Data Directory:",
    "electron": "Electron:",
    "frontend_version": "Frontend Version:",
    "open_data_dir_tooltip": "Open the data directory",
    "platform": "Platform:",
    "release_notes": "What's new",
    "user_agent": "User Agent:"
  },
  "big_dialog": {
    "prompt_close": {
      "title": "You have unsaved changes",
      "message": "Are you sure you want to discard the changes?",
      "actions": {
        "discard": "Discard"
      }
    }
  },
  "eth_validator_combined_filter": {
    "status": "Filter by the status of the validator"
  },
  "account_balance_table": {
    "liabilities": "Liabilities"
  },
  "account_balances": {
    "aggregated_assets": "Aggregated assets",
    "confirm_delete": {
      "description_address": "Are you sure you want to delete {address} address from {chain} chain",
      "description_multiple_address": "Are you sure you want to delete {address} address from {length} chains: {chains}",
      "description_validator": "Are you sure you want to delete validator with public key: {publicKey} ({index})",
      "description_xpub": "Are you sure you want to delete {address}",
      "title": "Account delete",
      "agnostic": {
        "description": "Are you sure you want to delete account {address} for all chains?"
      }
    },
    "chain_filter": {
      "add": "Add \"{chain}\" to filter",
      "clear": "Enable all chains",
      "remove": "Remove \"{chain}\" from filter"
    },
    "data_table": {
      "loading": "Please wait while rotki queries the blockchain...",
      "group": "{type} accounts"
    },
    "detect_tokens": {
      "selection": {
        "type": "Type the chain",
        "select": "Select one or more chains to re-detect",
        "redetect": "Re-detect",
        "select_all": "Select all",
        "redetect_selected": " Re-detect {length} selected chain(s)"
      },
      "tooltip": {
        "last_detected": "Last detected: {time}",
        "redetect": "Re-detect tokens",
        "redetect_all": "Re-detect tokens for all addresses"
      }
    },
    "edit_tooltip": "Edit account",
    "headers": {
      "usd_value": "{symbol} value"
    },
    "per_chain": "Per chain",
    "refresh_tooltip": "Refresh {blockchain} balances ignoring any cached entries"
  },
  "account_form": {
    "advanced_tooltip": "Display the advanced xpub options | Hide the advanced xpub options",
    "error": {
      "description": "Error while adding account: {error}",
      "title": "Adding Account"
    },
    "labels": {
      "addresses": "Addresses",
      "addresses_entries": "no entries | {count} unique entry | {count} unique entries",
      "addresses_hint": "Insert multiple comma separated addresses",
      "blockchain": "Choose blockchain | Choose blockchains",
      "btc": {
        "derivation_path": "Derivation Path",
        "xpub": "XPUB"
      },
      "multiple": "Add multiple addresses"
    },
    "validation": {
      "address_non_empty": "The address cannot be empty",
      "xpub_non_empty": "The XPUB field cannot be empty"
    }
  },
  "account_management": {
    "about_tooltip": "Show the application's about modal",
    "creation": {
      "error": "Account creation failed"
    }
  },
  "account_settings": {
    "cost_basis_method_settings": {
      "labels": {
        "acb": "Average Cost Basis",
        "fifo": "First In, First Out",
        "hifo": "Highest In, First Out",
        "lifo": "Last In, First Out"
      }
    },
    "csv_export_settings": {
      "labels": {
        "export_csv_formulas": "Should formulas be exported as part of the PnL CSV?",
        "have_csv_summary": "Should a summary of all events be included in the all events CSV export?"
      },
      "title": "CSV export settings"
    },
    "messages": {
      "account_for_assets_movements": "Error setting account for assets movements: {message}",
      "cost_basis": {
        "disabled": "Successfully disabled past cost basis calculation",
        "enabled": "Successfully enabled past cost basis calculation",
        "error": "Failed to change cost basis calculation: {message}"
      },
      "cost_basis_method": {
        "error": "Failed to change cost basis method to {method}: {message}",
        "success": "Successfully change cost basis method to {method}"
      },
      "crypto_to_crypto": "Error setting crypto to crypto: {message}",
      "eth_staking_taxable_after_withdrawal": {
        "disabled": "Successfully disabled eth staking taxable after withdrawal setting",
        "enabled": "Successfully enabled eth staking taxable after withdrawal setting",
        "error": "Failed to change eth staking taxable after withdrawal setting: {message}"
      },
      "include_fees_in_cost_basis": {
        "disabled": "Successfully disabled cost basis fees setting",
        "enabled": "Successfully enabled cost basis fees setting",
        "error": "Failed to change cost basis fees settings: {message}"
      },
      "export_csv_formulas": "Error setting the option to include formulas in CSV export: {message}",
      "gas_costs": "Error setting Ethereum gas costs: {message}",
      "have_csv_summary": "Error setting the option to include summary in CSV export: {message}",
      "tax_free": "Tax free period {enabled}",
      "tax_free_period": "Tax free period set to {period} days"
    },
    "validation": {
      "tax_free_days": "Please enter the number of days",
      "tax_free_days_gt_zero": "The number of days cannot be negative or zero"
    }
  },
  "account_settings_display": {
    "account_asset_movement": "Account asset movement fees were taken into account:",
    "cost_basis_fees": "Cost basis fees were taken into account:",
    "cost_basis_method": "Cost basis method:",
    "crypto2crypto": "Crypto to crypto trades were taken into account:",
    "days": "{days} days",
    "eth_staking_taxable_after_withdrawal_enabled": "ETH staking events are omitted until withdrawals are enabled:",
    "gas_costs": "Gas costs were taken into account:",
    "past_cost_basis": "Past cost basis was calculated during the report creation:",
    "profit_currency": "Profit Currency:",
    "subtitle": "These accounting setting were used during the report creation",
    "tax_free_period": "There was a tax free period:",
    "title": "Accounting Settings"
  },
  "accounting_settings": {
    "rule": {
      "add": "Add accounting rule",
      "add_error": "Could not add accounting rule: {message}",
      "confirm_delete": "Are you sure you want to delete this custom accounting rule?",
      "conflicts": {
        "error": {
          "description": "Error while resolving accounting rules conflicts: {error}",
          "title": "Resolving accounting rules conflicts"
        },
        "fetch_error": {
          "title": "Retrieving accounting rules conflicts",
          "message": "Failed retrieving accounting rules conflicts: {message}"
        },
        "labels": {
          "choose_version": "Choose Version"
        },
        "title": "Resolve accounting rules conflicts"
      },
      "current_setting_value": "Current setting value:",
      "delete": "Delete accounting rule",
      "delete_error": "Could not delete accounting rule: {message}",
      "edit": "Edit accounting rule",
      "edit_error": "Could not edit accounting rule: {message}",
      "export": "Export accounting rules",
      "fetch_error": {
        "title": "Retrieving accounting rules",
        "message": "Failed retrieving accounting rules: {message}"
      },
      "filter": {
        "counterparty": "filter by counterparty",
        "event_subtype": "filter by event sub type",
        "event_type": "filter by event type"
      },
      "import": "Import accounting rules",
      "labels": {
        "accounting_treatment": "Accounting Treatment",
        "count_cost_basis_pnl": "Count cost basis PnL",
        "count_cost_basis_pnl_subtitle": "Whether we have to count any profit/loss the asset may have had compared to when it was acquired.",
        "count_entire_amount_spend": "Count entire amount spend",
        "count_entire_amount_spend_subtitle": "Whether the entire amount is counted as a spend, which means an expense (negative pnl)",
        "event_subtype": "Event Sub Type",
        "event_type": "Event Type",
        "taxable": "Taxable",
        "taxable_subtitle": "Whether the event will be considered as taxable"
      },
      "overwrite_by_setting": "Overwrite by value from other accounting setting",
      "refresh_tooltip": "Refresh accounting rules",
      "title": "Accounting Rules",
      "subtitle": "Manage and view your event accounting rules",
      "value_overwritten": "The value is overwritten by this setting:"
    },
    "trade": {
      "labels": {
        "account_for_assets_movements": "Take into account assets movements fees",
        "calculate_past_cost_basis": "Calculate past cost basis when creating the report",
        "include_fees_in_cost_basis": "Take into account cost basis fees",
        "cost_basis_method": "Cost basis method",
        "eth_staking_taxable_after_withdrawal_enabled": "Should omit ETH staking events from accounting until withdrawals are enabled",
        "include_crypto2crypto": "Take into account crypto to crypto trades",
        "include_gas_costs": "Take into account Ethereum gas costs",
        "tax_free": "Is there a tax free period?",
        "taxfree_after_period": "Tax free after how many days"
      },
      "title": "Trade Settings"
    }
  },
  "actions": {
    "accounting_rules": {
      "export": {
        "message": {
          "failure": "Accounting rules export failed: {description}",
          "success": "Accounting rules exported successfully"
        },
        "title": "Accounting Rules Export"
      },
      "import": {
        "message": {
          "failure": "Accounting rules import failed: {description}",
          "success": "Accounting rules imported successfully"
        },
        "title": "Accounting Rules Import"
      }
    },
    "add_eth2_validator": {
      "error": {
        "description": "There was an error while adding the ETH staking validator {id}: {message}",
        "title": "Adding ETH staking validator"
      },
      "task": {
        "description": "Adding ETH staking validator",
        "title": "Adding validator: {id}"
      }
    },
    "asset_movements": {
      "error": {
        "description": "Failed query for {exchange}: {error}",
        "title": "Deposits & withdrawals for {exchange}"
      },
      "task": {
        "description": "Retrieving deposits & withdrawals for {exchange}",
        "title": "Exchange Deposits & withdrawals"
      }
    },
    "assets": {
      "erc20": {
        "error": {
          "description": "There was an error while retrieving token details: {message}",
          "title": "Retrieving token details for {address} ({evmChain})"
        },
        "task": {
          "title": "Retrieving token details for {address} ({evmChain})"
        }
      },
      "import": {
        "task": {
          "title": "Importing user assets"
        }
      },
      "reset": {
        "task": {
          "title": "Resetting assets database"
        }
      },
      "update": {
        "error": {
          "description": "The asset database update failed: {message}"
        },
        "task": {
          "title": "Updating assets database"
        }
      },
      "versions": {
        "error": {
          "description": "The asset database update check failed: {message}"
        },
        "task": {
          "title": "Checking for asset database updates"
        }
      }
    },
    "balances": {
      "all_balances": {
        "error": {
          "message": "Failed to fetch all balances: {message}",
          "title": "Querying all Balances"
        },
        "task": {
          "title": "Query All Balances"
        }
      },
      "blockchain": {
        "error": {
          "description": "Error at querying blockchain balances: {error}",
          "title": "Querying blockchain balances"
        },
        "task": {
          "title": "Query {chain} balances"
        }
      },
      "blockchain_account_removal": {
        "error": {
          "description": "Failed to remove the account: {error}",
          "title": "Removing {count} {blockchain} account(s)"
        },
        "task": {
          "description": "{count} accounts are being removed",
          "title": "Removing {blockchain} account"
        },
        "agnostic": {
          "error": {
            "title": "Removing account for address {address}"
          },
          "task": {
            "description": "Account {address} are being removed",
            "title": "Removing blockchain account"
          }
        }
      },
      "blockchain_accounts_add": {
        "error": {
          "failed": "Failed to add address {address} to these chains:\n {list}",
          "non_eth": "All non ETH chains",
          "failed_reason": {
            "no_activity": "No activity",
            "existed": "Has been added before",
            "is_contract": "Is ETH contract address"
          },
          "failed_list_description": "Failed to add {addresses} new {blockchain} accounts. Please check again if these account(s) are valid:\n {list}"
        },
        "success": {
          "description": "Address {address} is successfully added for all EVM chains | Address {address} is successfully added for these chains: \n {list}"
        },
        "no_new": {
          "description": "The selected addresses are already tracked by rotki"
        },
        "task": {
          "description": "Adding {address}",
          "title": "Adding {blockchain} account"
        }
      },
      "create_oracle_cache": {
        "already_running": "Task is already running",
        "error": {
          "message": "Failed to create oracle cache: {message}",
          "title": "Create oracle cache"
        },
        "failed": "Failed while creating a cache entry from {fromAsset} to {toAsset} on source: {error}",
        "task": "Creating cache entry from {fromAsset} to {toAsset} on {source}"
      },
      "detect_tokens": {
        "error": {
          "message": "Failed to detect tokens for {address} ({chain}): {error}"
        },
        "task": {
          "description": "Fetch detected tokens for {address} ({chain})",
          "title": "Fetch detected tokens"
        }
      },
      "exchange_balances": {
        "error": {
          "message": "Failed to query {location} balances: {error}",
          "title": "{location} balance query"
        },
        "task": {
          "title": "Retrieving {location} balances"
        }
      },
      "exchange_rates": {
        "error": {
          "message": "Failed fetching exchange rates: {message}",
          "title": "Exchange Rates"
        },
        "task": {
          "title": "Exchange Rates"
        }
      },
      "exchange_removal": {
        "description": "The removal of {exchange} failed due to: {error}",
        "title": "Exchange removal"
      },
      "exchange_savings_interest": {
        "error": {
          "message": "Failed to query {location} savings interest information: {error}",
          "title": "{location} savings interest information query"
        },
        "task": {
          "title": "Retrieving {location} savings interest information"
        }
      },
      "exchange_setup": {
        "description": "The setup of {exchange} failed due to: {error}",
        "title": "Exchange setup"
      },
      "historic_fetch_price": {
        "error": {
          "message": "Failed to fetch historic prices: {message}"
        },
        "task": {
          "description": "Fetching rate from {fromAsset} to {toAsset} on {date} | Fetching rates for {count} pairs to {toAsset}",
          "title": "Fetching conversion rate"
        }
      },
      "loopring": {
        "error": {
          "description": "Querying Loopring balances failed: {error}",
          "title": "Querying Loopring balances"
        },
        "task": {
          "title": "Querying Loopring balances"
        }
      },
      "manual_balances": {
        "error": {
          "message": "Failed: {message}",
          "title": "Retrieving manual balances"
        }
      },
      "manual_delete": {
        "error": {
          "title": "Deleting Manual Balance"
        }
      },
      "xpub_removal": {
        "error": {
          "description": "Failed to remove {xpub}: {error}",
          "title": "Xpub Removal"
        },
        "task": {
          "description": "{xpub}",
          "title": "Removing xpub"
        }
      }
    },
    "fetch_counterparties": {
      "error": {
        "title": "Counterparties",
        "description": "Failed to fetch the counterparties: {message}"
      },
      "actions": {
        "fetch_again": "Fetch again"
      }
    },
    "defi": {
      "aave_balances": {
        "error": {
          "description": "Failed to retrieve Aave balances: {error}",
          "title": "Aave balances"
        },
        "task": {
          "title": "Querying Aave balances"
        }
      },
      "aave_history": {
        "error": {
          "description": "Failed to retrieve Aave history: {error}",
          "title": "Aave history"
        },
        "task": {
          "title": "Querying Aave history"
        }
      },
      "airdrops": {
        "error": {
          "description": "Failed to retrieve airdrops: {error}",
          "title": "Airdrops"
        },
        "task": {
          "title": "Querying airdrops"
        }
      },
      "balances": {
        "error": {
          "description": "Failed to retrieve DeFi balances: {error}",
          "title": "DeFi Balances"
        },
        "task": {
          "title": "Querying DeFi balances"
        }
      },
      "compound": {
        "error": {
          "description": "Failed to retrieve Compound balances: {error}",
          "title": "Compound Balances"
        },
        "task": {
          "title": "Querying Compound balances"
        }
      },
      "compound_history": {
        "error": {
          "description": "Failed to retrieve Compound history: {error}",
          "title": "Compound History"
        },
        "task": {
          "title": "Querying Compound history"
        }
      },
      "dsr_balances": {
        "error": {
          "description": "Failed to retrieve DSR balances: {error}",
          "title": "DSR Balances"
        },
        "task": {
          "title": "Querying DSR Balances"
        }
      },
      "dsr_history": {
        "error": {
          "description": "Failed to retrieve DSR history: {error}",
          "title": "DSR History"
        },
        "task": {
          "title": "Querying DSR History"
        }
      },
      "liquity": {
        "task": {
          "title": "Querying Liquity Balances"
        }
      },
      "liquity_balances": {
        "error": {
          "description": "Failed to retrieve Liquity balances: {message}",
          "title": "Liquity Balances"
        }
      },
      "liquity_pools": {
        "error": {
          "description": "Failed to query Liquity Pools: {message}",
          "title": "Liquity Pools"
        },
        "task": {
          "title": "Querying Liquity Pools"
        }
      },
      "liquity_staking": {
        "error": {
          "description": "Failed to retrieve Liquity staking: {message}",
          "title": "Liquity staking"
        },
        "task": {
          "title": "Querying Liquity staking"
        }
      },
      "liquity_statistics": {
        "error": {
          "description": "Failed to query Liquity statistics: {message}",
          "title": "Liquity Statistics"
        },
        "task": {
          "title": "Querying Liquity Statistics"
        }
      },
      "makerdao_vault_details": {
        "error": {
          "description": "Failed to retrieve MakerDAO Vault details: {error}",
          "title": "MakerDAO Vault details"
        },
        "task": {
          "title": "Querying MakerDAO Vault details"
        }
      },
      "makerdao_vaults": {
        "error": {
          "description": "Failed to retrieve MakerDAO Vaults: {error}",
          "title": "MakerDAO Vaults"
        },
        "task": {
          "title": "Querying MakerDAO Vaults"
        }
      },
      "sushiswap_balances": {
        "error": {
          "description": "Failed to query Sushiswap balances: {message}",
          "title": "Sushiswap balances"
        },
        "task": {
          "title": "Querying Sushiswap balances"
        }
      },
      "sushiswap_events": {
        "error": {
          "description": "Failed to query Sushiswap events: {message}",
          "title": "Sushiswap events"
        },
        "task": {
          "title": "Querying Sushiswap events"
        }
      },
      "uniswap": {
        "error": {
          "description": "Failed to retrieve Uniswap V{v} balances: {error}",
          "title": "Uniswap V{v} balances"
        },
        "task": {
          "title": "Querying Uniswap V{v} balances"
        }
      },
      "uniswap_events": {
        "error": {
          "description": "Failed to retrieve Uniswap events: {error}",
          "title": "Querying Uniswap events"
        },
        "task": {
          "title": "Querying Uniswap events"
        }
      },
      "yearn_vaults": {
        "error": {
          "description": "Failed to retrieve yearn.finance Vaults {version} balances: {error}",
          "title": "yearn.finance Vaults {version} balances"
        },
        "task": {
          "title": "Querying yearn.finance Vaults {version} balances"
        }
      }
    },
    "delete_eth2_validator": {
      "error": {
        "description": "Deleting the ETH staking validators failed: {message}",
        "title": "Deleting ETH staking validators"
      }
    },
    "detect_evm_accounts": {
      "error": {
        "message": "Failed to detect EVM accounts with the following error: {message}",
        "title": "Detecting EVM accounts"
      },
      "task": {
        "title": "Detecting EVM accounts"
      }
    },
    "edit_eth2_validator": {
      "error": {
        "description": "There was an error while editing the ETH staking validator {id}: {message}",
        "title": "Editing ETH staking validator"
      }
    },
    "eth2_staking_stats": {
      "error": {
        "message": "Query failed with the following error: {message}",
        "title": "Querying ETH staking daily stats"
      },
      "task": {
        "description": "Querying your ETH staking daily stats",
        "title": "ETH staking daily stats"
      }
    },
    "get_accounts": {
      "error": {
        "description": "Failed to query accounts for {blockchain}: {message}",
        "title": "Querying of accounts"
      }
    },
    "history": {
      "fetch_associated_locations": {
        "error": {
          "message": "Failed to retrieve the associated locations: {message}",
          "title": "Fetch associated locations"
        }
      },
      "fetch_undecoded_transactions": {
        "error": {
          "message": "Failed to query breakdown for EVM undecoded transactions: {message}"
        },
        "task": {
          "title": "Retrieving breakdown for EVM undecoded transactions."
        }
      }
    },
    "history_events": {
      "error": {
        "description": "Failed to query history events: {error}",
        "title": "History Events Query"
      },
      "missing_rule": {
        "title": "Event missing accounting rule",
        "message": "This event will not be processed in accounting. To handle it, you must choose one of these options:",
        "re_decode": "Redecode event",
        "edit": "Edit event",
        "add_rule": "Add missing accounting rule"
      },
      "fetch_mapping": {
        "error": {
          "title": "History events mapping",
          "description": "Failed to fetch history events mapping: {message}"
        },
        "actions": {
          "fetch_again": "Fetch again"
        }
      }
    },
    "history_events_export": {
      "message": {
        "failure": "History events export failed: {description}",
        "success": "History events exported to CSV successfully"
      },
      "title": "History Events Export"
    },
    "ignore": {
      "error": {
        "description": "Failed to ignore the selected actions: {error}",
        "title": "Ignoring actions failed"
      }
    },
    "kraken_staking": {
      "error": {
        "message": "There was an error while querying the kraken staking events: {message}",
        "title": "Querying Kraken staking events"
      },
      "task": {
        "title": "Querying Kraken staking events"
      }
    },
    "manual_balances": {
      "add": {
        "error": {
          "description": "Failed to add manual balance: {message}"
        },
        "task": {
          "title": "Adding manual balances"
        }
      },
      "edit": {
        "error": {
          "description": "Failed to edit manual balance: {message}"
        },
        "task": {
          "title": "Editing manual balances"
        }
      },
      "fetch": {
        "task": {
          "title": "Retrieving manual balances"
        }
      }
    },
    "nft_balances": {
      "error": {
        "message": "An error occurred while querying the NFT balances: {message}",
        "title": "NFT balance querying"
      },
      "task": {
        "title": "Querying NFT balances"
      }
    },
    "notifications": {
      "consume": {
        "message_title": "Backend messages"
      }
    },
    "online_events": {
      "error": {
        "description": "Failed query online events with query type {queryType}: {error}",
        "title": "Online Events Query"
      },
      "task": {
        "description": "Requesting new {queryType} events",
        "title": "Querying events"
      },
      "skipped": {
        "csv_export": {
          "message": {
            "failure": "Skipped events export failed",
            "success": "Skipped events exported to CSV successfully"
          },
          "title": "CSV Export"
        }
      }
    },
    "reports": {
      "csv_export": {
        "message": {
          "failure": "History export failed",
          "success": "History exported to CSV successfully"
        },
        "title": "CSV Export"
      },
      "delete": {
        "error": {
          "description": "An unexpected response was received while deleting report history. This might indicate an issue with the reporting mechanism. Please check the logs for any error messages (you might have to enable debug logging first) and create an issue.",
          "title": "An error has occurred deleting the report(s)."
        }
      },
      "fetch": {
        "error": {
          "description": "An unexpected response was received while fetching report history. This might indicate an issue with the reporting mechanism. Please check the logs for any error messages (you might have to enable debug logging first) and create an issue.",
          "title": "An error has occurred retrieving the processed report(s)."
        }
      },
      "generate": {
        "error": {
          "description": "An unexpected response was received while generating the profit and loss report. This might indicate an issue with the generation mechanism. Please check the logs for any error messages (you might have to enable debug logging first) and create an issue."
        },
        "task": {
          "title": "Create tax report"
        }
      }
    },
    "session": {
      "add_queriable_address": {
        "error": {
          "message": "Failure to add a queriable address: {message}"
        }
      },
      "delete_queriable_address": {
        "error": {
          "message": "Failure to delete a queriable address: {message}"
        }
      },
      "fetch_nfts": {
        "task": {
          "title": "Querying NFTs"
        }
      },
      "fetch_prices": {
        "error": {
          "message": "Failed to fetch prices: {error}",
          "title": "Fetching prices"
        },
        "task": {
          "title": "Fetching prices"
        }
      },
      "fetch_queriable_address": {
        "error": {
          "message": "Failure to fetch the queriable addresses: {message}"
        }
      },
      "fetch_watchers": {
        "error": {
          "message": "Error: {message}",
          "title": "Fetching watchers"
        }
      },
      "force_sync": {
        "error": {
          "message": "There was an error while performing the sync: {error}",
          "title": "Forced Sync"
        },
        "success": {
          "message": "The data sync operation was completed successfully.",
          "title": "Forced sync"
        },
        "task": {
          "title": "Forced Sync"
        }
      },
      "ignored_assets": {
        "error": {
          "message": "Failed to retrieve ignored assets: {error}",
          "title": "Querying ignored assets"
        }
      },
      "kraken_account": {
        "error": {
          "title": "Error setting kraken account type"
        },
        "success": {
          "message": "Successfully set kraken account type",
          "title": "Success"
        }
      },
      "password_change": {
        "error": "Error while changing the user password: {message}",
        "success": "Successfully changed user password"
      },
      "periodic_query": {
        "error": {
          "message": "Error at periodic client query: {message}",
          "title": "Periodic client query"
        }
      },
      "refresh_general_cache": {
        "error": {
          "message": "Failed to refresh general cache: {message}"
        },
        "task": {
          "title": "Refresh general cache (Curve, MakerDAO, Yearn)"
        }
      },
      "tag_add": {
        "error": {
          "title": "Adding tag"
        }
      },
      "tag_delete": {
        "error": {
          "title": "Deleting tag"
        }
      },
      "tag_edit": {
        "error": {
          "title": "Editing tag"
        }
      },
      "whitelisted_assets": {
        "error": {
          "message": "Failed to retrieve whitelisted assets: {error}",
          "title": "Querying whitelisted assets"
        }
      }
    },
    "staking": {
      "eth2": {
        "error": {
          "description": "Failed to query the ETH staking details: {error}",
          "title": "Querying the ETH staking details"
        },
        "task": {
          "title": "Querying ETH staking details"
        }
      }
    },
    "statistics": {
      "net_value": {
        "error": {
          "message": "Failed: {message}",
          "title": "Retrieving net value data"
        }
      }
    },
    "trades": {
      "error": {
        "description": "Failed query for {exchange}: {error}",
        "title": "Trades for {exchange}"
      },
      "task": {
        "description": "Retrieving trades for {exchange}",
        "title": "Trades"
      }
    },
    "transactions": {
      "error": {
        "description": "Failed query for {address} ({chain}): {error}",
        "title": "Evm Transactions Query"
      },
      "task": {
        "description": "Retrieving txns for {address} ({chain})",
        "title": "Evm Transactions"
      }
    },
    "transactions_redecode": {
      "error": {
        "description": "Failed to decode events from transactions: {error}",
        "title": "Decoding events from transactions"
      },
      "task": {
        "description": "Decoding transaction events for transactions: {tx} ({chain})",
        "single_description": "Decoding transaction events for {number} transactions",
        "title": "Decoding transaction events"
      }
    },
    "transactions_redecode_by_chain": {
      "error": {
        "description": "Failed to decode {chain} events: {error}",
        "title": "Decoding events from transactions"
      },
      "task": {
        "description": "Decoding transactions for {chain} events",
        "title": "Decoding transaction events"
      }
    },
    "unignore": {
      "error": {
        "description": "Failed to unignore the selected actions: {error}",
        "title": "Unignoring actions failed"
      }
    }
  },
  "active_modules": {
    "activate": "Activate the {name} module",
    "enable": {
      "description": "Would you like to enable the {name} module?",
      "title": "Enabled module"
    },
    "view_addresses": "View the queried addresses for {name}"
  },
  "address_account_form": {
    "hint": "When checked this address will be tracked for all supported evm chains (Ethereum, Optimism etc)",
    "label": "Add to all supported EVM chains"
  },
  "address_book": {
    "actions": {
      "add": {
        "error": {
          "description": "Adding to the address book was not successful: {message}",
          "title": "Address book addition failed"
        }
      },
      "delete": {
        "dialog": {
          "message": "Are you sure you want to delete address book entry for {address} ({chain})?",
          "title": "Delete the address book entry"
        },
        "error": {
          "description": "Deleting address book for {address} ({chain}) was not successful: {message}",
          "title": "Address book deletion failed"
        },
        "tooltip": "Delete the address book"
      },
      "edit": {
        "error": {
          "description": "Editing address book was not successful: {message}",
          "title": "Address book edit failed"
        },
        "tooltip": "Edit the address book"
      },
      "fetch": {
        "error": {
          "message": "Failed to retrieve the address book: {message}",
          "title": "Querying address book"
        }
      }
    },
    "dialog": {
      "add_title": "Add address book entry",
      "edit_title": "Edit address book entry"
    },
    "form": {
      "labels": {
        "address": "Address",
        "for_all_chain": "Save this name for all chains"
      },
      "no_suggestions_available": "No Suggestions Available",
      "validation": {
        "address": "The address field cannot be empty",
        "chain": "The blockchain field cannot be empty",
        "name": "The name field cannot be empty"
      }
    },
    "hint": {
      "global": "Global",
      "global_description": "address book is saved in global db (shared across all accounts in this device)",
      "priority": {
        "list": {
          "blockchain_account_labels": "Blockchain account labels",
          "ens_names": "ENS names",
          "ethereum_tokens": "Ethereum tokens",
          "global_address_book": "Global address book",
          "hardcoded_mappings": "Hardcoded mappings",
          "private_address_book": "Private address book"
        }
      },
      "private": "Private",
      "private_description": "address book is saved only for this account."
    }
  },
  "airdrops": {
    "headers": {
      "source": "Source"
    },
    "title": "Airdrops",
    "unknown_info": "Airdrops are available for these addresses, but we can't yet analyze if it has been claimed or not.",
    "unknown_tooltip": "Address is eligible for this airdrop, but we can't yet analyze if it has been claimed or not."
  },
  "alias_names": {
    "error": {
      "message": "Failed to retrieve the alias names: {message}",
      "title": "Querying alias names"
    }
  },
  "amount_display": {
    "abbreviation": {
      "k": "thousands",
      "m": "millions",
      "b": "billions",
      "t": "trillions"
    },
    "click_to_copy": "Click to copy",
    "copied": "Copied!",
    "manual_tooltip": "Manually defined price"
  },
  "app": {
    "copyright": "© Rotki Solutions GmbH 2018-{year}",
    "moto": "the opensource portfolio manager that protects your privacy",
    "name": "rotki"
  },
  "asset_balances": {
    "loading": "Please wait while rotki queries the balances..."
  },
  "asset_form": {
    "add_error": "Couldn't save asset",
    "edit_error": "Couldn't edit asset",
    "fetch_latest_icon": {
      "description": "Failed to fetch the latest icon for {identifier}: {message}",
      "title": "Fetch the latest icon"
    },
    "help_coingecko": "Click for help on how to locate the CoinGecko identifier",
    "help_cryptocompare": "Click for help on how to locate the CryptoCompare identifier",
    "icon_upload": {
      "description": "The icon upload failed: {message}",
      "title": "Icon upload"
    },
    "identifier": "Identifier",
    "identifier_copy": "Copy the identifier",
    "labels": {
      "asset_type": "Asset Type",
      "chain": "Chain",
      "coingecko": "CoinGecko",
      "coingecko_hint": "The identifier of the asset on CoinGecko. If not set rotki will not be able to retrieve prices for the asset from CoinGecko.",
      "cryptocompare": "CryptoCompare",
      "cryptocompare_hint": "The identifier of the asset on CryptoCompare. If not given, the symbol is assumed as default. If that does not work and if not otherwise set rotki will not be able to retrieve prices for the asset from CryptoCompare",
      "decimals": "Decimals",
      "forked": "Forked",
      "started": "Started",
      "swapped_for": "Swapped for",
      "symbol": "Symbol",
      "token_kind": "Token Kind"
    },
    "name_non_empty": "The name of the asset cannot be empty",
    "optional": "Optional Fields",
    "oracle_disable": "Disable/Enable the price fetching from the price oracle. If the oracle is not disabled, and there is no value specified, rotki will attempt to fetch a price using the asset symbol.",
    "replaced": "This icon will be applied after you click \"Save\".",
    "type_non_empty": "The type of the asset cannot be empty",
    "types": {
      "error": "We could not load the asset types: {message}"
    },
    "underlying_tokens": "Underlying tokens",
    "validation": {
      "valid_address": "Please input valid ETH address"
    }
  },
  "asset_icon": {
    "tooltip": "[{symbol}] {name}"
  },
  "asset_locations": {
    "header": {
      "percentage": "Percentage",
      "validator": "Validator Index | Public Key",
      "value": "{symbol} value"
    },
    "title": "Asset Locations"
  },
  "asset_management": {
    "add_error": "Could not add asset: {message}",
    "add_title": "Add a new asset",
    "cex_mapping": {
      "add_error": "Could not add the mapping: {message}",
      "add_mapping": "Add Mapping",
      "add_title": "Add a new mapping",
      "all_exchanges": "All exchanges",
      "confirm_delete": {
        "message": "Are you sure you want to delete the asset mapping for the symbol {asset} in {location}?",
        "title": "Delete Exchange Asset Mapping"
      },
      "delete_error": "Could not delete the mapping: {message}",
      "edit_error": "Could not edit the mapping: {message}",
      "edit_title": "Edit the mapping",
      "exchange": "Exchange",
      "filter_by_exchange": "Filter by exchange",
      "form": {
        "asset_non_empty": "The recognized asset field cannot be empty",
        "location_non_empty": "The location field cannot be empty",
        "location_symbol_non_empty": "The asset symbol field cannot be empty"
      },
      "location_symbol": "Asset symbol",
      "filter_by_location_symbol": "Filter by asset symbol",
      "recognized_as": "Recognized as",
      "save_for_all": "Save this mapping for all exchange",
      "subtitle": "You can link asset symbols on a centralized exchange with assets recognized by rotki. This is necessary for rotki to process assets on the exchanges."
    },
    "confirm_delete": {
      "message": "Are you sure you want to delete {asset} from the asset database?",
      "title": "Delete asset"
    },
    "delete_error": "Could not delete {address}: {message}",
    "edit_error": "Could not edit asset: {message}",
    "edit_title": "Edit an asset",
    "merge_assets": "Merge Assets",
    "merge_assets_tooltip": "Merge two assets into one (can be used to migrate custom assets to officially supported ones)"
  },
  "asset_search": {
    "error": {
      "title": "Asset search",
      "message": "Failed to search asset: {message}"
    }
  },
  "asset_select": {
    "no_results": "No assets matching your search"
  },
  "asset_table": {
    "copy_identifier": {
      "tooltip": "Copy the asset identifier to clipboard"
    },
    "custom": {
      "subtitle": "Add, edit, remove custom assets. Changes in the assets will be reflected across all your accounts"
    },
    "delete_tooltip": "Delete the asset",
    "edit_tooltip": "Edit the asset",
    "filter_by_ignored_status": "Filter by ignored status",
    "headers": {
      "started": "Started"
    },
    "newly_detected": {
      "accept": "Accept token",
      "accept_selected": "Accept selected tokens",
      "mark_as_spam": "Mark token as spam",
      "mark_selected_as_spam": "Mark selected tokens as spam",
      "seen_during": "Seen during",
      "select_deselect_all_tokens": "Select/deselect all tokens",
      "subtitle": "Inspect the list of newly detected tokens and add any assets to the spam tokens list"
    },
    "only_show_ignored": "Only show ignored assets ({length}) | Only show ignored assets",
    "only_show_owned": "Only show owned assets",
    "only_show_unignored": "Only show un-ignored assets",
    "only_show_whitelisted": "Only show whitelisted assets",
    "selected": "{count} asset(s) selected",
    "show_all": "Show all",
    "underlying_tokens": "Underlying Tokens"
  },
  "asset_update": {
    "advanced": "Advanced",
    "description": "Version {remote} of the asset database is available. Would you like to update from version {local}?",
    "manual": {
      "check": "Check For Update",
      "skipped": "Update notifications are disabled for version {skipped}",
      "subtitle": "Perform a check for an updated version of the asset database",
      "title": "Check for asset db updates"
    },
    "partially_update": "Partially update",
    "restore": {
      "delete_confirmation": {
        "hard_reset_message": "Do you really want to reset your local copy of assets? You will lose any custom assets that you may have added manually.",
        "soft_reset_message": "Do you really want to restore your local assets database? This will keep the assets that you manually added and were not known to rotki before and reset all others to their original state.",
        "title": "Reset assets database"
      },
      "hard_reset": "Hard Reset",
      "hard_reset_hint": "A hard reset will remove assets that were added by you.",
      "hard_restore_confirmation": {
        "message": "There are assets that will be deleted and might cause an inconsistent state in this account or other accounts in the system. Confirm this action only if you know what you are doing.",
        "title": "Dangerous operation"
      },
      "soft_reset": "Soft Reset",
      "soft_reset_hint": "A soft reset will not remove assets that were added by you.",
      "subtitle": "Delete custom assets and reset assets database to its initial state.",
      "warning": "This operation might affect other users in the same system using the database for assets.",
      "success": {
        "description": "The asset database has been successfully restored. You will now need to re-login to apply the changes.",
        "title": "Asset database restore"
      },
      "title": "Reset assets database"
    },
    "skip_notification": "Don't notify me until the next update",
    "success": {
      "description": "The asset database has been successfully updated to version {remoteVersion}. You will now need to re-login to apply the changes",
      "title": "Asset database update"
    },
    "title": "A supported asset update is available",
    "total_changes": "This update contains {changes} asset changes.",
    "up_to_date": "Your asset database is up to date.",
    "up_to_version": "Only update up to version"
  },
  "asset_update_status": {
    "applying": {
      "message": "Please wait while your asset data are updated to version {remoteVersion}",
      "title": "Applying asset update"
    },
    "checking": {
      "message": "Please wait while a check for an asset update is performed",
      "title": "Checking for updated assets"
    }
  },
  "assets": {
    "amount": "Total Owned",
    "backup": {
      "missing_directory": "Please select a directory"
    },
    "custom_price": {
      "delete": {
        "error": {
          "message": "Could not delete the latest price for {asset}",
          "title": "Deleting custom latest price"
        },
        "message": "Are you sure you want to delete the custom price for {asset}?",
        "tooltip": "Delete the custom price"
      },
      "edit": {
        "tooltip": "Edit or set the custom price"
      }
    },
    "filter": {
      "address": "Filter by the address",
      "chain": "Filter by evm chain",
      "name": "Filter by the name of the asset",
      "name_hint": "Search using the asset name",
      "symbol": "Filter by the symbol of the asset",
      "symbol_hint": "Search using the asset symbol",
      "type": "Filter by the type of the custom asset",
      "type_hint": "Search using the asset type"
    },
    "ignore": "Ignore Asset",
    "multi_chain_assets": "Multi Chain Assets",
    "value": "Value"
  },
  "back_button": {
    "tooltip": "Navigate back to the previous page."
  },
  "backend_mappings": {
    "exchanges": {
      "kraken": {
        "type": {
          "starter": "Starter / Express",
          "intermediate": "Intermediate",
          "pro": "Pro"
        }
      }
    },
    "events": {
      "history_event_subtype": {
        "airdrop": "Airdrop",
        "approve": "Approve",
        "bridge": "Bridge",
        "deploy": "Deploy",
        "deposit_asset": "Deposit Asset",
        "donate": "Donate",
        "fee": "Fee",
        "generate_debt": "Generate Debt",
        "governance": "Governance",
        "liquidate": "Liquidate",
        "nft": "NFT",
        "none": "None",
        "payback_debt": "Payback Debt",
        "place_order": "Place Order",
        "receive": "Receive",
        "receive_wrapped": "Receive Wrapped",
        "remove_asset": "Remove Asset",
        "return_wrapped": "Return Wrapped",
        "reward": "Reward",
        "spend": "Spend"
      },
      "history_event_type": {
        "adjustment": "Adjustment",
        "deposit": "Deposit",
        "informational": "Informational",
        "migrate": "Migrate",
        "receive": "Receive",
        "renew": "Renew",
        "spend": "Spend",
        "staking": "Staking",
        "trade": "Trade",
        "transfer": "Transfer",
        "unknown": "Unknown",
        "withdrawal": "Withdrawal"
      },
      "type": {
        "airdrop": "Airdrop",
        "approval": "Approval",
        "borrow": "Borrow",
        "bridge": "Bridge",
        "cancel_order": "Cancel Order",
        "claim_reward": "Claim Reward",
        "deploy": "Deploy",
        "deposit": "Deposit",
        "donate": "Donate",
        "fee": "Fee",
        "gas_fee": "Gas Fee",
        "governance": "Governance",
        "informational": "Informational",
        "liquidate": "Liquidate",
        "place_order": "Place Order",
        "receive": "Receive",
        "receive_donation": "Receive Donation",
        "refund": "Refund",
        "renew": "Renew",
        "repay": "Repay",
        "send": "Send",
        "swap_in": "Receive",
        "swap_out": "Swap",
        "transfer": "Transfer",
        "unknown": "Unknown",
        "withdraw": "Withdraw"
      },
      "type_direction": {
        "title": "Direction of the asset movement:\n{direction}",
        "directions": {
          "in": "to the user",
          "out": "from the user",
          "neutral": "neutral"
        }
      }
    },
    "profit_loss_event_type": {
      "asset_movement": "Asset Movement",
      "fee": "Fee",
      "history_base_entry": "History Base Entry",
      "loan": "Loan",
      "margin_position": "Margin Position",
      "prefork_acquisition": "Prefork Acquisition",
      "staking": "Staking",
      "trade": "Trade",
      "transaction_event": "Transaction Event"
    },
    "trade_location": {
      "banks": "Banks",
      "commodities": "Commodities",
      "equities": "Equities",
      "external": "External",
      "real_estate": "Real Estate"
    }
  },
  "backend_settings": {
    "actions": {
      "reset": "Reset to default"
    },
    "advanced": "Advanced",
    "config_file_disabled": "This parameter is already set in the rotki_config.json",
    "confirm": {
      "message": "Are you sure you want to rest the backend settings to default?",
      "title": "Rest backend settings"
    },
    "data_directory": {
      "select": "Select where rotki will store the data"
    },
    "errors": {
      "min": "Minimum value for this setting is {min}",
      "non_empty": "This setting cannot be empty"
    },
    "log_directory": {
      "select": "Select where rotki will store the logs"
    },
    "log_from_other_modules": {
      "hint": "Enables logging from third party libraries (useful for debugging)",
      "label": "Log from other modules"
    },
    "max_log_files": {
      "hint": "This is the maximum number of logfiles to keep",
      "label": "Max num of log files"
    },
    "max_log_size": {
      "hint": "This is the maximum size in megabytes that will be used for all rotki logs",
      "label": "Max log size"
    },
    "settings": {
      "data_directory": {
        "hint": "By changing the data directory, data in the old directory will have to be manually moved to the new one.",
        "label": "Data Directory"
      },
      "log_directory": {
        "label": "Log Directory"
      },
      "log_level": {
        "label": "Log Level"
      }
    },
    "sqlite_instructions": {
      "hint": "Specify after how many sqlite VM instructions to context switch between cooperative threads. Set to 0 to disable async DB access",
      "label": "Instructions per SQLite context switch"
    },
    "subtitle": "Modify the backend settings",
    "title": "Backend Settings"
  },
  "backend_settings_button": {
    "tooltip": "Change the backend settings. Changing the settings will restart the rotki backend"
  },
  "binance_market_selector": {
    "default_label": "Filter market pair(s)",
    "query_all": {
      "error": "Couldn't get the list of markets for binance.",
      "title": "Query Binance markets"
    },
    "query_user": {
      "error": "Couldn't get the list of markets selected to be queried for binance.",
      "title": "Query selected Binance markets"
    }
  },
  "blockchain_account_selector": {
    "all": "all",
    "default_label": "Filter account(s)",
    "hint": "Showing results across {hintText} accounts.",
    "no_data": "No more usable addresses"
  },
  "blockchain_balances": {
    "validators": "Ethereum Validators",
    "add_account": "Add Account",
    "evm_detection": {
      "title": "Detect EVM accounts",
      "tooltip": "Detect activities of all registered EVM accounts in other EVM chains, and register them."
    },
    "form_dialog": {
      "add_title": "Add blockchain account",
      "edit_subtitle": "Modify account details",
      "edit_title": "Edit blockchain account"
    },
<<<<<<< HEAD
    "group_label": "Blockchain balances",
=======
>>>>>>> 3c372aa0
    "title": "Blockchain Balances per asset",
    "unify_accounts_table": "Unify accounts table"
  },
  "borrowing": {
    "header": "Collateralized Loans",
    "loading": "Please wait while your liabilities are getting loaded...",
    "select_loan": "Select Loan",
    "select_loan_hint": "Please select a loan to see information",
    "total_collateral_locked": "Total collateral locked",
    "total_outstanding_debt": "Total outstanding debt"
  },
  "calendar": {
    "add_error": "Could not add event: {message}",
    "add_event": "Add Event",
    "dialog": {
      "add": {
        "title": "Add an event"
      },
      "edit": {
        "title": "Edit the event"
      },
      "settings": {
        "title": "Calendar Settings",
        "tooltip": "Open Calendar Settings",
        "auto_delete": "Auto delete past events for automatic events",
        "auto_delete_entry": "Delete event once it has passed",
        "auto_create_reminders": "Create reminders for automatic events"
      },
      "delete": {
        "message": "Are you sure you want to delete the event?"
      }
    },
    "delete_error": {
      "message": "Failed to delete event: {message}"
    },
    "delete_event": "Delete event",
    "edit_error": "Could not edit event: {message}",
    "form": {
      "name": {
        "validation": {
          "non_empty": "The name field cannot be empty."
        }
      }
    },
    "go_to_date": "Go to date",
    "more_events": "{hidden} more",
    "no_events": "No events",
    "reminder": {
      "add_reminder": "Add Reminder",
      "add_error": {
        "title": "Adding calendar reminder",
        "message": "There was a problem adding the reminder: {message}",
        "some_failed": "There was some problem when adding the reminder for calendar event with id: {ids}"
      },
      "before_event": "before event",
      "delete_error": {
        "title": "Deleting calendar reminder",
        "message": "There was a problem deleting the reminder: {message}"
      },
      "edit_error": {
        "title": "Editing calendar reminder",
        "message": "There was a problem editing the reminder: {message}"
      },
      "fetch_error": {
        "title": "Fetching calendar reminder",
        "message": "There was a problem fetching the reminder: {message}"
      },
      "notify": "Notify me at event time",
      "title": "Reminder",
      "units": {
        "days": "Days",
        "hours": "Hours",
        "minutes": "Minutes",
        "weeks": "Weeks"
      },
      "validation": {
        "amount": {
          "min_value": "Cannot set reminder less than 1 minute",
          "max_value": "Cannot set reminder more than {amount} {unit}",
          "non_empty": "The amount field should not be empty"
        },
        "unit": {
          "non_empty": "The unit field should not be empty"
        }
      }
    },
    "today": "Today",
    "today_events": "Today's Events",
    "upcoming_events": "Upcoming Events",
    "view_details": "View Details"
  },
  "change_password": {
    "button": "Change Password",
    "labels": {
      "confirm_password": "Confirm New Password",
      "new_password": "New Password",
      "password": "Current Password"
    },
    "sync_warning": "Changing the password with premium sync enabled will affect other synced instances of the application. Upon login with other synced instances, you will be asked to overwrite the local DB with the synced version on the server. After that, you must log in with the newly set password.",
    "subtitle": "Confirm your current password before setting a new one.",
    "title": "Password",
    "validation": {
      "empty_confirmation": "Please provide a password confirmation",
      "empty_password": "Please provide a password",
      "password_mismatch": "The password confirmation does not match the provided password"
    }
  },
  "closed_trades": {
    "confirmation": {
      "message": "Are you sure you want to delete the following trade: {action} of {amount} {pair}",
      "multiple_message": "Are you sure you want to delete these {length} trades?",
      "title": "Delete Trade"
    },
    "delete_tooltip": "Delete trade",
    "description": {
      "for": "for",
      "with": "with"
    },
    "details": {
      "fee": "Fee",
      "link": "Link",
      "title": "Trade Details"
    },
    "dialog": {
      "add": {
        "title": "Add an external trade"
      },
      "edit": {
        "subtitle": "Edit an existing trade",
        "title": "Edit External Trade"
      }
    },
    "edit_tooltip": "Edit trade",
    "filter": {
      "base_asset": "filter by the base asset of the trade",
      "date_hint": "format {format} HH:mm:ss (time/seconds are optional)",
      "end_date": "filter by the end date of the trade period",
      "location": "filter by the trade location",
      "quote_asset": "filter by the quote asset of the trade",
      "start_date": "filter by the start date of the trade period",
      "trade_type": "filter by the trade action (buy or sell)"
    },
    "headers": {
      "action": "Action",
      "base": "Base",
      "quote": "Quote",
      "quote_amount": "Quote Amount",
      "rate": "Rate"
    },
    "hide_ignored_trades": "Hide ignored trades",
    "label": "trades",
    "refresh_tooltip": "Refresh trades",
    "selected": "{count} trade(s) selected",
    "title": "Exchange Trades"
  },
  "collapsed_pending_tasks": {
    "title": "{count} pending task | {count} pending tasks",
    "cancel_task": "Cancel task",
    "cancel_task_info": "This action will leave the running process ({title}) in an unfinished state, are you sure you want to cancel?"
  },
  "common": {
    "entry_type": "Entry Type",
    "account": "Account",
    "actions": {
      "add": "Add",
      "back": "Back",
      "cancel": "Cancel",
      "clear_selection": "Clear Selection",
      "close": "Close",
      "confirm": "Confirm",
      "continue": "Continue",
      "copy": "Copy",
      "copy_to_clipboard": "Copy to clipboard",
      "create": "Create",
      "delete": "Delete",
      "dismiss": "Dismiss",
      "download": "Download",
      "download_csv": "Download CSV",
      "edit": "Edit",
      "export_csv": "Export CSV",
      "filter": "Filter",
      "finish": "Finish",
      "generate": "Generate",
      "import": "Import",
      "install": "Install",
      "next": "Next",
      "no": "No",
      "ok": "OK",
      "pull": "Pull",
      "proceed": "Proceed",
      "push": "Push",
      "save": "Save",
      "save_continue": "Save & continue",
      "search": "Search",
      "skip": "Skip",
      "terminate": "Terminate",
      "update": "Update",
      "yes": "Yes"
    },
    "actions_text": "Actions",
    "address": "Address",
    "amount": "Amount",
    "asset": "Asset",
    "assets": "Assets",
    "available_to_premium": "only available to premium users.",
    "balance": "Balance",
    "category": "Category",
    "chain": "Chains",
    "claimed": "Claimed",
    "counterparty": "Counterparty",
    "datetime": "Date/Time",
    "deposits": "Deposits",
    "description": "Description",
    "details": "Details",
    "events": "Events",
    "filter": {
      "date_hint": "format {format} HH:mm:ss (time/seconds are optional)",
      "end_date": "filter by the ending date of the period",
      "start_date": "filter by the starting date of the period"
    },
    "here": "here",
    "ignored_in_accounting": "Ignored in Accounting",
    "important_notice": "Important notice:",
    "label": "Label",
    "liabilities": "Liabilities",
    "location": "Location",
    "missed": "Missed",
    "multi_chain": "Multi Chain",
    "name": "Name",
    "never": "Never",
    "no_premium": "No premium subscription detected. ",
    "notes": "Notes",
    "of": "of",
    "optional": "Optional",
    "or": "or",
    "ownership": "Ownership",
    "price": "Price",
    "price_in_symbol": "Price in {symbol}",
    "priority": "Priority",
    "protocol": "Protocol",
    "refresh": "Refresh",
    "rewards": "Rewards",
    "select_address": "Select address(es)",
    "select_directory": "Select a directory",
    "status": "Status",
    "tags": "Tags",
    "total": "Total",
    "xpub": "XPUB",
    "tx_hash": "Tx Hash",
    "type": "Type",
    "unclaimed": "Unclaimed",
    "validator_index": "Validator Index",
    "value_in_symbol": "{symbol} Value",
    "visit_website": "To get a premium subscription please visit our {0}.",
    "website": "website",
    "unknown": "Unknown",
    "all": "All"
  },
  "compound_lending": {
    "header": "Compound Loan ({asset})",
    "history": "Compound History"
  },
  "conflict_dialog": {
    "action": {
      "local": "Local",
      "remote": "Remote"
    },
    "all_buttons_description": "Resolve for all conflicts",
    "action_hint": {
      "top": "Local changes have been detected. You have two options:",
      "bottom": "You also have another extra option, you can manage the conflicts individually."
    },
    "duplicate_warn": "Assets with the following identifier(s) {identifiers} appear multiple times in the conflict data, which indicates a problem. If the conflict resolution fails please contact the team.",
    "hint": "{conflicts} asset entries cannot be automatically updated. {remaining} remaining entry/ies require user input.",
    "resolve_all_hint": "All conflicts will be resolved by using {source} data.",
    "keep_local": "Keep All Local",
    "keep_remote": "Keep All Remote",
    "keep_local_tooltip": "No affected assets will be updated. Manual updates may be necessary.",
    "keep_remote_tooltip": "Update all assets. No further action necessary.",
    "subtitle": "{conflicts} asset entries cannot be automatically updated. {remaining} remaining entry/ies require user input.",
    "table": {
      "headers": {
        "keep": "Keep",
        "local": "Local",
        "remote": "Remote"
      }
    },
    "title": "Conflicts detected",
    "manage": "Manage Conflicts"
  },
  "connection_failure": {
    "default": "Connect to default",
    "message": "A connection to the rotki backend was not possible, would you like to retry again?",
    "retry": "Retry",
    "title": "Connection failure"
  },
  "connection_loading": {
    "message": "Connecting to rotki backend"
  },
  "cost_basis_table": {
    "complete": "Complete",
    "cost_basis": "Cost Basis",
    "headers": {
      "amount": "Amount Sold",
      "full_amount": "Total acquired by event",
      "rate": "{currency} Rate",
      "remaining_amount": "Remaining after selling",
      "taxable": "Taxable"
    },
    "incomplete": "Incomplete"
  },
  "create_account": {
    "credentials": {
      "description": "Remember that the user you create here is {highlight}, independent of the account create on the web.",
      "highlight": "only enabled in the application",
      "label_password": "Password",
      "label_password_backup_reminder": "rotki saves all user data locally. I understand that if I lose my password, I lose access to my data. I have created a backup of the password.",
      "label_password_repeat": "Repeat Password",
      "label_username": "Profile Name",
      "password_sync_requirement": "Ensure that the account uses the same password as the database originally backed up. You can't access the database if you input a different password.",
      "validation": {
        "check_prompt": "Confirm that you have read and created a backup",
        "non_empty_password": "Please provide a password",
        "non_empty_password_confirmation": "Please provide a password confirmation",
        "non_empty_username": "Please provide a profile name",
        "password_confirmation_mismatch": "The password confirmation does not match the provided password",
        "valid_username": "A profile name must contain only alphanumeric characters and have no spaces"
      }
    },
    "have_account": {
      "description": "Already have an account?",
      "log_in": "Unlock your account"
    },
    "introduction": {
      "description": "rotki is a local application that respects your privacy.\n\nrotki accounts are encrypted using your password and {highlight}.\n\nThe account you create here is only useful for the app, on the web we use a different database.",
      "highlight": "saved in your local filesystem"
    },
    "premium": {
      "button_premium_approve": "Yes, enable premium",
      "premium_question": "Are you already a rotki premium user and want to enable premium features?\nThis is needed if you want to sync your rotki database from another device at account creation. You can buy premium {premiumLink}"
    },
    "steps": {
      "step_1": {
        "description": "First step",
        "title": "Introduction"
      },
      "step_2": {
        "description": "Do you have a premium account on our website?",
        "title": "Enable Premium"
      },
      "step_3": {
        "description": "Set your credentials",
        "title": "Create account"
      },
      "step_4": {
        "title": "Usage analytics"
      }
    },
    "title": "Create Account",
    "usage_analytics": {
      "description": "rotki is a local application and anonymous usage analytics is the only way for us to have an idea of how many people use our software, where they are from etc. These data are really important to us, are completely anonymous and help us create a better product for you.",
      "label_confirm": "Submit anonymous usage analytics"
    }
  },
  "currencies": {
    "aud": "Australian Dollar",
    "brl": "Brazilian Real",
    "cad": "Canadian Dollar",
    "chf": "Swiss Franc",
    "cny": "Chinese Yuan",
    "dkk": "Danish krone",
    "eur": "Euro",
    "gbp": "British Pound",
    "inr": "Indian rupee",
    "jpy": "Japanese Yen",
    "krw": "Korean Won",
    "ngn": "Nigerian naira",
    "nok": "Norwegian krone",
    "nzd": "New Zealand Dollar",
    "pln": "Polish zloty",
    "rub": "Russian Ruble",
    "sek": "Swedish Krona",
    "sgd": "Singapore Dollar",
    "try": "Turkish Lira",
    "twd": "New Taiwan dollar",
    "usd": "United States Dollar",
    "zar": "South African Rand"
  },
  "currency_drop_down": {
    "hint": "Select as the main currency",
    "profit_currency": "Profit Currency ({currency})"
  },
  "dashboard": {
    "blockchain_balances": {
      "add": "Add blockchain address",
      "behaviour": {
        "only_refresh_balances": "Only refresh balances",
        "redetect_tokens": "Re-detect tokens and refresh balances",
        "title": "Blockchain refresh button behaviour"
      },
      "title": "blockchain"
    },
    "exchange_balances": {
      "add": "Add an exchange",
      "title": "exchange"
    },
    "liabilities": {
      "title": "Liabilities"
    },
    "liquidity_position": {
      "refresh_tooltip": "Refresh LP Tokens",
      "title": "LP Tokens"
    },
    "manual_balances": {
      "add": "Add a manual balance",
      "card_tooltip": "Aggregate value of manual balances entered. Fiat balances are aggregated in the banks entry.",
      "title": "manual"
    },
    "snapshot": {
      "convert_to_edit": {
        "dialog": {
          "actions": {
            "yes": "Yes, I want to edit this entry"
          },
          "subtitle": "Do you want to edit this entry instead?",
          "title": "This asset already exist in the balance snapshot"
        }
      },
      "delete": {
        "dialog": {
          "message": "Are you sure you want to delete this snapshot?",
          "title": "Delete snapshot"
        },
        "message": {
          "failure": "Delete snapshot failed",
          "success": "Snapshot successfully deleted",
          "title": "Delete snapshot"
        }
      },
      "download": {
        "message": {
          "failure": "Snapshot CSV export failed",
          "success": "Snapshot exported to CSV successfully",
          "title": "Snapshot CSV Export"
        }
      },
      "edit": {
        "dialog": {
          "actions": {
            "add_new_entry": "Add New Entry",
            "delete_item": "Delete item",
            "edit_item": "Edit item"
          },
          "balances": {
            "add_title": "Add balance snapshot data",
            "delete_confirmation": "Are you sure you want to delete this balance snapshot item?",
            "delete_title": "Delete balance snapshot item",
            "edit_title": "Update balance snapshot data",
            "hints": {
              "location": "This is optional. If specified, the location balance data will be adjusted automatically. If not, you have to update location balance data manually."
            },
            "nft": "NFT",
            "nft_hint": "Accepted format: \"_nft_{'ETH address'}_{'collection number'}\"",
            "only_show_existing": "Only show existing locations",
            "preview": {
              "from": "From",
              "title": "This location value will be updated",
              "to": "To"
            },
            "rules": {
              "amount": "The amount field cannot be empty",
              "asset": "The asset field cannot be empty",
              "category": "The category field cannot be empty",
              "value": "The value field cannot be empty"
            },
            "title": "Balances Snapshot",
            "token": "Token"
          },
          "fetch": {
            "loading": "Fetching snapshot data"
          },
          "location_data": {
            "add_title": "Add location data snapshot data",
            "delete_confirmation": "Are you sure you want to delete this location data snapshot item?",
            "delete_title": "Delete location data snapshot item",
            "edit_title": "Update location data snapshot data",
            "rules": {
              "location": "The location field cannot be empty",
              "value": "The value field cannot be empty"
            },
            "title": "Location Data Snapshot"
          },
          "message": {
            "error": "Failed to update snapshot data: {message}",
            "success": "Data was successfully updated",
            "title": "Update snapshot data"
          },
          "title": "Edit snapshot data at {date}",
          "total": {
            "hint": "You have different amount between assets total and locations total. You can choose which amount to use.",
            "rules": {
              "total": "The value field cannot be empty"
            },
            "use_calculated_asset": "Use total from {length} asset(s) value: ",
            "use_calculated_location": "Use total from {length} location(s) value: ",
            "use_calculated_total": "Use calculated total value: ",
            "warning": "This is total value that includes NFTs value. If you turn off setting \"Include NFTs in graphs and total amounts\", it will show value {amount} on the chart"
          }
        }
      },
      "export_database_snapshot": "Export database snapshot",
      "search_asset": "Search asset",
      "subtitle": "Click the button below to download snapshot for"
    }
  },
  "dashboard_asset_table": {
    "headers": {
      "percentage_of_total_current_group": "% of total {group}",
      "percentage_of_total_net_value": "% of net Value",
      "percentage_total": "% of total"
    },
    "no_search_result": "Your search for \"{search}\" yielded no results.",
    "select_visible_columns": "Select visible columns"
  },
  "data_management": {
    "purge_data": {
      "confirm": {
        "message": "Are you sure you want to purge the cached data for {source} ({value})?",
        "message_all": "Are you sure you want to purge the cached data for all {source}?",
        "title": "Confirm cached data purge"
      },
      "error": "Purging the cached data for {source} failed: {message}",
      "subtitle": "Allows you to purge data cached by rotki",
      "success": "Data was successfully deleted",
      "title": "Purge Data",
      "transaction_purge_confirm": {
        "message": "Are you sure you want to purge this transactions data? This action will remove the transactions and the receipts, and it will take a long time to re-query everything."
      }
    },
    "purge_images_cache": {
      "confirm": {
        "message": "Are you sure you want to clear the images cached for {source}?",
        "title": "Confirm clear images cached"
      },
      "error": "Clear the cached images for {source} failed: {message}",
      "hint": "Empty this field to remove the cache for all",
      "label": {
        "asset_icons": "Asset icons",
        "asset_to_clear": "Search asset icon to clear",
        "ens_avatars": "ENS avatars",
        "ens_to_clear": "ENS avatars to clear"
      },
      "select_image_source": "Select image cache source to clear",
      "subtitle": "Allows you to purge image cached by rotki",
      "success": "Cache was successfully cleared",
      "title": "Purge Images Cache"
    },
    "refresh_cache": {
      "confirm": {
        "message": "Are you sure you want to refresh the cache for {source}?",
        "title": "Confirm refresh cache"
      },
      "error": "Clear the cache for {source} failed: {message}",
      "label": {
        "general_cache": "General cache (Curve, MakerDAO, Yearn, Velodrome, Aerodrome, and Gearbox)",
        "general_cache_short": "General cache (Curve, MakerDAO, etc.)"
      },
      "select_cache": "Select cache to refresh",
      "subtitle": "Allows you to refresh data cached by rotki",
      "success": "Cache was successfully cleared",
      "title": "Refresh cache",
      "tooltip": "Refresh cache for selected source"
    },
    "title": "Manage Data"
  },
  "data_table": {
    "items_no": "Items #",
    "rows_per_page": "Rows per page",
    "no_data": "No data available"
  },
  "database_backups": {
    "action": {
      "delete": "Delete the backup",
      "download": "Download the backup"
    },
    "backup": {
      "message": "A database backup was successfully created {filepath}",
      "title": "Database Backup"
    },
    "backup_error": {
      "message": "There was a problem creating the database backup: {message}",
      "title": "Database Backup failure"
    },
    "column": {
      "size": "Size",
      "version": "Version"
    },
    "confirm": {
      "mass_message": "Are you sure you want to delete these {length} database backup(s)?",
      "message": "Are you sure you want to delete the {size} database backup from {date}?",
      "title": "Delete database backup"
    },
    "delete_error": {
      "mass_message": "There was a problem while deleting the database backups: {message}",
      "message": "There was a problem deleting {file}: {message}",
      "title": "Backup delete failure"
    },
    "load_error": {
      "message": "There was a problem loading the list of available backups: {message}",
      "title": "Database Backup load"
    }
  },
  "date_format_help": {
    "directive": {
      "ampm": "morning or afternoon marker",
      "day_numeric": "Day (numeric)",
      "day_of_the_week": "Day of the week numeric",
      "day_of_year": "Day of the year",
      "day_of_year_padded": "Three-digit day of the year (with leading zeroes)",
      "day_two_digit": "Two-digit day",
      "hour": "Hour 24h",
      "hour_padded": "Two-digit hour (with leading zeroes) 24h",
      "hour_twelve": "Two-digit hour (with leading zeroes) 12h",
      "hour_twelve_padded": "Hour 12h",
      "locale_date": "Date in the locale format",
      "locale_datetime": "Date and time in the locale format",
      "locale_time": "Time in the locale format",
      "milliseconds": "Milliseconds",
      "minutes": "Minutes",
      "minutes_padded": "Two-digit minutes (with leading zeroes)",
      "month": "Full month name",
      "month_numeric": "Month (numeric)",
      "month_short": "Abbreviated month name",
      "month_two_digit": "Two-digit month",
      "seconds": "Seconds",
      "seconds_padded": "Two-digit seconds (with leading zeroes)",
      "timezone": "Time zone",
      "timezone_offset": "RFC 822 numeric offset from GMT",
      "week_day": "Full weekday name",
      "week_day_short": "Abbreviated weekday name",
      "year": "Four-digit year",
      "year_two_digit": "Last two digits of the year"
    },
    "example": "Resulting date ({example})",
    "subtitle": "These are the supported date formatting options",
    "title": "Date Format"
  },
  "date_time_picker": {
    "date_only_format": "Date should be in {dateFormat} format",
    "default_format": "Date should be in {dateFormat} [HH:mm:[ss]] format",
    "limit_now": "Cannot use future date",
    "milliseconds_format": "Date should be in {dateFormat} [HH:mm[:ss[.SSS]]] format",
    "select_timezone": "Select timezone",
    "timezone_field": {
      "non_empty": "Timezone should be specified"
    }
  },
  "decentralized_overview": {
    "deprecated_warning": "This view is deprecated and does not show all supported protocols. Account and dashboard tokens, along with history events view should include all detected protocols and tokens",
    "empty_subtitle": "Please add at least one ETH account that has DeFi balances",
    "empty_title": "No DeFi overview can be shown",
    "loading": "Please wait while your defi balances are getting loaded...",
    "title": "Defi Overview"
  },
  "defi_overview": {
    "multiple_assets": "Multiple assets"
  },
  "defi_protocol_selector": {
    "filter_all": "Showing all results",
    "filter_specific": "Showing results for selected protocol",
    "label": "Filter protocol(s)"
  },
  "defi_wizard": {
    "steps": {
      "select_modules": {
        "hint": "If no modules are specified, querying for the supported modules will be disabled.",
        "subtitle": "Select the modules you would like to activate.",
        "title": "Select Modules"
      },
      "setup": {
        "description_line_one": "rotki will attempt by default to retrieve information for all your accounts and available modules. The retrieval might require a lot of time based on the number of accounts you have.",
        "description_line_three": "You can use the default settings if you want to have information for all protocols fetched for all accounts automatically. (Module Settings can be changed at a later time).",
        "description_line_two": "To reduce the query time you can specify only the DeFi modules and accounts you are interested in.",
        "subtitle": "Select options to improve your rotki DeFi experience",
        "title": "Setup DeFi",
        "used_default": "Use Default"
      }
    }
  },
  "deposit_withdrawals": {
    "filter": {
      "action": "filter by the action",
      "asset": "filter by the asset",
      "location": "filter by the location"
    }
  },
  "deposits_withdrawals": {
    "details": {
      "no_details": "No details found.",
      "title": "Details"
    },
    "headers": {
      "action": "Action",
      "fee": "Fee"
    },
    "label": "asset movements",
    "loading": "Please wait while your asset movements are getting loaded...",
    "refresh_tooltip": "Refresh deposits & withdrawals",
    "selected": "{count} item(s) selected",
    "title": "Exchange Deposits & Withdrawals"
  },
  "docker_warning": {
    "action": "Yes, I understand",
    "documentation": "documentation",
    "title": "You are running rotki in docker. Make sure you have read our {0} and understand the potential risk that running rotki in this way entails."
  },
  "ens_names": {
    "error": {
      "message": "Failed to query ENS names: {message}"
    },
    "task": {
      "title": "Querying ENS names"
    }
  },
  "error": {
    "process_running": "A rotki backend process is already running. This is known to cause problems with the operation of the application. Please kill these processes pids: [{pids}] and restart the application.",
    "generic": {
      "title": "Something went wrong",
      "message": "We encountered an internal error while processing your request. If this issue persists, please contact our support team with the details below: \nError Code: {code} \nError Message: {message} \nPath: {path}"
    }
  },
  "error_screen": {
    "backend_error": "There is a problem with the backend.",
    "copy_tooltip": "Copy the error text to the clipboard",
    "message": "Open an issue in Github and include rotki_electron.log and rotkehlchen.log. The backend's output follows below:",
    "start_failure": "rotki failed to start"
  },
  "eth2_input": {
    "ownership": {
      "hint": "*Optional: By default it is 100%",
      "validation": "The value should be > 0% and <= 100%"
    },
    "validator_index": {
      "validation": "Validator index can be filled with numeric value only."
    },
    "ownership_percentage": "Ownership Percentage",
    "public_key": "Public Key"
  },
  "eth2_page": {
    "no_premium": "ETH Staking is",
    "toggle": {
      "withdrawal": "Withdrawal Address",
      "hint": "Switch the filtering and display mode between ETH staking validators and ETH1 Addresses",
      "key": "Validator"
    },
    "setting": {
      "refresh_validator_daily_stats_on_load": {
        "hint": "Disable this setting to avoid getting rate limited. Rotki will only show cached data.",
        "title": "Sync daily stats data from beaconcha.in by default."
      }
    }
  },
  "eth2_validator_filter": {
    "label": "Select Withdrawal address"
  },
  "eth2_validator_limit_row": {
    "complete": "Only showing balances for {limit} out of {total} validators. Click {button} to purchase rotki Premium and view the complete validator balances.",
    "label": "Validators"
  },
  "evm_rpc_node_manager": {
    "activate_error": {
      "title": "Activating/Deactivating node {node} failed"
    },
    "add_button": "Add Node",
    "add_dialog": {
      "title": "Add an {chain} RPC Node"
    },
    "add_error": {
      "title": "Adding {chain} RPC Node"
    },
    "confirm": {
      "message": "Are you sure you want to delete the RPC node '{node}' ({endpoint}) for {chain}?",
      "title": "Delete {chain} RPC Node"
    },
    "connected": {
      "false": "Not connected",
      "true": "Connected"
    },
    "connectivity": "Connectivity",
    "delete_error": {
      "title": "Deleting {chain} RPC Node"
    },
    "delete_tooltip": "Delete the selected RPC Node",
    "edit_dialog": {
      "title": "Edit {chain} RPC Node"
    },
    "edit_error": {
      "title": "Editing {chain} RPC Node"
    },
    "edit_tooltip": "Edit the selected RPC Node",
    "etherscan": "Etherscan API used by rotki",
    "loading_error": {
      "title": "Loading {chain} RPC Nodes"
    },
    "node": "Node",
    "node_weight": "Node Weight",
    "private_node": "This is a private node added by the user. It takes priority over public nodes",
    "public_node": "This is a public node",
    "weight": "{weight}%"
  },
  "exchange_balances": {
    "add_exchange": "Add exchange",
    "click_here": "Click here",
    "no_connected_exchanges": "You do not have any connected exchanges. {0} to set up an Exchange Connection.",
    "received_interest": "Received Interest",
    "received_interest_history": "History",
    "refresh_tooltip": "Refresh exchange balances ignoring any cached entries",
    "select_exchange": "Select Exchange",
    "select_hint": "Select an exchange to view asset details.",
    "tabs": {
      "balances": "Balances",
      "savings_interest_history": "Savings Interest History"
    },
    "title": "Exchange Balances"
  },
  "exchange_keys_form": {
    "edit": {
      "activate_tooltip": "Edit the api keys for the exchange.",
      "deactivate_tooltip": "Cancel the edit of the api keys for the exchange."
    },
    "exchange": "Exchange",
    "name": {
      "non_empty": "The name field cannot be empty."
    },
    "validation": {
      "non_empty": "This field cannot be empty."
    },
    "waiting_time_warning": "If you have just created an API key from this exchange for use in rotki keep in mind that it may take up to few hours for the key to be active."
  },
  "exchange_settings": {
    "confirmation": {
      "message": "Are you sure you want to delete the API key and secret for the {location} entry named {name} from rotki? This action can not be undone and you will need to obtain the key and secret again from the exchange.",
      "title": "Confirmation Required"
    },
    "delete": {
      "tooltip": "Delete the exchange account"
    },
    "dialog": {
      "add": {
        "title": "Add an exchange"
      },
      "edit": {
        "title": "Edit an exchange"
      }
    },
    "edit": {
      "tooltip": "Edit the exchange account"
    },
    "header": {
      "sync_enabled": "Sync Enabled"
    },
    "inputs": {
      "access_key": "Access Key",
      "api_key": "API Key",
      "api_key_name": "API Key Name",
      "api_secret": "API Secret",
      "format": "Format",
      "kraken_account": "Select the type of your Kraken account",
      "passphrase": "Passphrase",
      "private_key": "Private Key",
      "signing_key": "Signing Key"
    },
    "keys": "Keys",
    "subtitle": "rotki can connect to supported exchanges and automatically pull your trades and balances from them. See the {0} for more information.",
    "sync": {
      "messages": {
        "description": "Cannot {action} syncing exchange {location} with name {name}: {message}",
        "disable": "disable",
        "enable": "enable",
        "title": "Failed to update non syncing exchanges"
      }
    },
    "usage_guide": "Usage Guide"
  },
  "explorer_input": {
    "validation": {
      "https": "Only https urls are allowed"
    }
  },
  "explorers": {
    "address": "Addresses",
    "address_url": "Addresses will open at {addressUrl}",
    "block": "Blocks",
    "block_url": "Blocks will open at {blockUrl}",
    "chain_selector": "Blockchain",
    "subtitle": "Set the external explorer urls for addresses and transaction",
    "title": "Blockchain explorers",
    "tx": "Transactions",
    "tx_url": "Transactions will open at {txUrl}"
  },
  "external_services": {
    "api_key": "API key",
    "beaconchain": {
      "description": "rotki uses Beaconcha.in to obtain information about ETH staking in your portfolio. An API key is only needed if you are being rate-limited.",
      "hint": "Enter your Beaconcha.in API key",
      "title": "Beaconcha.in"
    },
    "blockscout": {
      "delete_tooltip": "Deletes the {chain} Blockscout API key",
      "description": "Alternative to Etherscan for querying EVM blockchain balances and transactions.",
      "hint": "Enter your {chain} Blockscout API key",
      "title": "Blockscout"
    },
    "coingecko": {
      "description": "Used for cryptocurrency data. An API key increases rate limits.",
      "hint": "Enter your CoinGecko API key",
      "title": "CoinGecko"
    },
    "confirmation": {
      "message": "Are you sure you want to delete this API Key?",
      "title": "Delete API Key"
    },
    "credential": {
      "username": "Username",
      "password": "Password"
    },
    "cryptocompare": {
      "description": "rotki uses cryptocompare to obtain price information about assets in your portfolio. An API key is only needed if you have a lot of assets and are being rate-limited.",
      "hint": "Enter your CryptoCompare API key",
      "title": "CryptoCompare"
    },
    "defillama": {
      "description": "Used to query higher rate limits for DeFi prices and data. An API key increases rate limits.",
      "hint": "Enter your DefiLlama Pro API key",
      "title": "DefiLlama Pro"
    },
    "delete_error": {
      "description": "Error while removing the external service api keys: {message}"
    },
    "delete_key": "Delete key",
    "enter_api_key": "Enter API key",
    "etherscan": {
      "delete_tooltip": "Deletes the {chain} Etherscan API key",
      "description": "Recommended for any EVM blockchain balances or transactions if you are not using your own node.",
      "hint": "Enter your {chain} Etherscan API key",
      "title": "Etherscan",
      "api_key_message": "Please add an {chain} Etherscan API key to be able to query historical EVM transactions."
    },
    "get_api_key": "You can apply for an API key {link}",
    "loopring": {
      "description": "Used to query balances in Loopring. This API key will only be able to query the account that generated this key.",
      "hint": "Enter your Loopring API key",
      "not_enabled": "The Loopring module is not enabled. Your balances won't be retrieved unless you enable the loopring module",
      "settings": "Settings",
      "title": "Loopring"
    },
    "gnosispay": {
      "title": "Gnosis Pay",
      "description": "Add your Gnosis Pay session token to integrate Gnosis Pay transactions.",
      "warning": "Gnosis Pay integration is experimental. The session token provides read-only access to your Gnosis Pay data.",
      "understand": "I understand",
      "api_key_label": "Session Token",
      "api_key_hint": "Enter your Gnosis Pay session token",
      "session_token_instructions": "Follow the guide to obtain your Gnosis Pay session token {link}"
    },
    "monerium": {
      "description": "Used to augment Monerium EVM transactions with banking information.",
      "title": "Monerium",
      "understand": "I understand the risk",
      "warning": "At the moment, Monerium uses basic authentication only, so these are not read-only credentials."
    },
    "need_premium": "Upgrade to premium to use this feature.",
    "no_services_found": "No services found",
    "opensea": {
      "description": "Used to query NFT information and balances from OpenSea.",
      "hint": "Enter your OpenSea API key",
      "title": "Opensea"
    },
    "replace_key": "Replace key",
    "save_key": "Save key",
    "search": "Search for external services",
    "set": {
      "error": {
        "message": "Error while settings external service api keys: {error}"
      },
      "success": {
        "message": "Successfully updated the key for {serviceName}"
      }
    },
    "set_credential": {
      "error": {
        "message": "Error while settings external service credentials: {error}"
      },
      "success": {
        "message": "Successfully updated the credentials for {serviceName}"
      }
    },
    "subtitle": "rotki connects to various service providers in order to obtain information such as historical prices or blockchain data. In certain cases rotki depends on these APIs for basic information, in which case you will need to provide an API key.",
    "thegraph": {
      "description": "rotki uses the Graph to obtain a variety of information such as balancer balances and ENS data",
      "hint": "Enter your The Graph API key",
      "title": "The Graph"
    }
  },
  "external_trade_form": {
    "amount": {
      "hint": "Amount bought/sold"
    },
    "base_asset": {
      "hint": "The base asset of the trade",
      "label": "Base Asset"
    },
    "buy_quote": "With",
    "date": {
      "hint": "Time the trade took place"
    },
    "fee": {
      "hint": "[Optional] Fee if any of the trade that occurred",
      "label": "Fee"
    },
    "fee_currency": {
      "hint": "[Optional] The currency used for the fee",
      "label": "Fee Currency"
    },
    "link": {
      "hint": "[Optional] A link to the trade. e.g. in an explorer",
      "label": "Link"
    },
    "notes": {
      "hint": "[Optional] Additional notes to store for the trade",
      "label": "Additional notes"
    },
    "quote_amount": {
      "label": "Quote amount bought/sold"
    },
    "quote_asset": {
      "hint": "The quote asset of the trade",
      "label": "Quote Asset"
    },
    "rate": {
      "label": "Rate of the trade"
    },
    "rate_not_found": "We could not find a rate for the specified pair.",
    "sell_quote": "For",
    "summary": {
      "buy": "{label}: Buy {amount} {base} with {quote} for {rate} {quote} per {base}",
      "label": "Summary",
      "sell": "{label}: Sell {amount} {base} for {quote} for {rate} {quote} per {base}"
    },
    "trade_type": {
      "buy": "Buy",
      "label": "Trade type",
      "sell": "Sell"
    },
    "validation": {
      "non_empty_amount": "The amount cannot be empty",
      "non_empty_base": "The base asset cannot be empty",
      "non_empty_fee": "The fee cannot be empty when fee currency is inputted",
      "non_empty_fee_currency": "The fee currency cannot be empty when fee is inputted",
      "non_empty_quote": "The quote asset cannot be empty",
      "non_empty_quote_amount": "The quote amount cannot be empty",
      "non_empty_rate": "The rate cannot be empty"
    }
  },
  "file_upload": {
    "click_to_upload": "Click to upload",
    "date_input_format": {
      "hint": "Use this if date format in your file is: {format}",
      "placeholder": "Input custom date format",
      "switch_label": "Use custom date format to parse your file"
    },
    "drag_and_drop": "{button} or drag and drop",
    "import_complete": "Import was completed successfully.",
    "loading": "Loading",
    "many_files_selected": "Only one file must be selected",
    "only_files": "Only {fileFilter} files are allowed",
    "replace_file": "Replace file",
    "task": {
      "title": "Importing csv for source: {source}"
    }
  },
  "frontend_settings": {
    "abbreviate_number": {
      "label": "Use abbreviations for large numbers.",
      "hint": "For example, 1.234.567 will appear as 1.23 M when this setting is enabled",
      "minimum_digit": {
        "label": "Minimum value to be abbreviated"
      }
    },
    "animations": {
      "animations_note": "Enabling this setting will enhance the app performance. However, note, that some animations may appear less smooth, as the goal is to reduce system resources usage.",
      "title": "Reduce animations effect",
      "validation": {
        "error": "Error setting animations state: {message}"
      }
    },
    "graph_basis": {
      "title": "Graph basis",
      "range_selector": {
        "label": "Show graph range selector for line chart"
      },
      "zero_based": {
        "hint": "By default the lowest value is the minimum in the selected period",
        "label": "Use zero as the lowest y-axis value for the graphs"
      }
    },
    "refresh_balance": {
      "label": "Set the automatic refresh period",
      "period_label": "How often (in minutes) your balances will be automatically refreshed",
      "title": "Automatic balance refresh",
      "validation": {
        "error": "Failed to set the refresh period",
        "invalid_period": "Period must be between {start} and {end} min",
        "non_empty": "Please enter the number of minutes"
      }
    },
    "alias_names": {
      "label": "Show alias name for blockchain addresses.",
      "title": "The priority of the returned names adheres to the following order. From top to bottom, the first name found will be shown.",
      "validation": {
        "error": "Failed to change alias names visibility"
      }
    },
    "periodic_query": {
      "label": "Query period in seconds",
      "hint": "How often (in seconds) the backend will be checked for messages,",
      "title": "Periodic status query",
      "validation": {
        "error": "Error setting query period",
        "invalid_period": "Period must be between {start} and {end}",
        "non_empty": "Please enter the number of seconds"
      }
    },
    "subtitle": {
      "alias_names": "Alias name for addresses",
      "blockchain_address_aliases": "Blockchain address aliases",
      "graph_settings": "Graph settings",
      "graph_settings_hint": "Manage your graph settings."
    },
    "scramble": {
      "label": "Use this option when sharing screenshots with others, such as for bug reports. Note: This setting will not be saved between sessions.",
      "multiplier": {
        "hint": "Multiplier number used when scrambling balances. This will affects amount and fiat value.",
        "label": "Scramble multiplier"
      },
      "title": "Scramble data",
      "validation": {
        "error": "Error setting scramble mode: {message}"
      }
    },
    "title": "Interface-only Settings",
    "validation": {
      "timeframe": {
        "error": "Failed to set the default timeframe for the user",
        "success": "Default timeframe set to {timeframe}"
      }
    }
  },
  "general_settings": {
    "auto_detect_tokens": {
      "label": "Automatically detect tokens and refresh balances by periodically checking history events.",
      "title": "Auto detect tokens",
      "validation": {
        "error": "Error setting tokens auto detection"
      }
    },
    "amount": {
      "label": {
        "amount": "Amount",
        "currency_location": "Currency location",
        "decimal_separator": "Decimal separator",
        "location_after": "After",
        "location_before": "Before",
        "resulting_format": "Resulting format:",
        "thousand_separator": "Thousands separator",
        "abbreviation": "Abbreviation"
      },
      "labels": {
        "floating_precision": "Floating Precision",
        "main_currency": "Main Currency",
        "main_currency_subtitle": "Select as the main currency"
      },
      "subtitle": "Manage your amount settings.",
      "title": "Amounts Settings",
      "example": {
        "before": "For example: $10,000.00",
        "after": "For example: 10,000.00$"
      }
    },
    "balance_frequency": {
      "label": "Balance data saving frequency in hours",
      "title": "Balance saving",
      "validation": {
        "error": "Error setting balance save frequency to {frequency}",
        "invalid_frequency": "Frequency must be between {start} and {end} hours",
        "non_empty": "Please enter the number of hours",
        "success": "Data save frequency set to {frequency} hours"
      }
    },
    "date_display": {
      "validation": {
        "empty": "The date display format cannot be empty",
        "invalid": "No valid pattern detected in the date display format"
      }
    },
    "date_display_format_hint": "Resulting date: {format}",
    "date_display_tooltip": "Restore the default date display format",
    "date_input_format_hint": "Input example: {format}",
    "decimal_separator": {
      "validation": {
        "cannot_be_numeric_character": "The decimal separator cannot be numeric character",
        "cannot_be_the_same": "The decimal separator cannot be the same as the thousand separator",
        "empty": "The decimal separator cannot be empty"
      }
    },
    "display_date_in_localtime": {
      "title": "CSV Export",
      "label": "Display date in localtime and not in UTC for CSV export.",
      "validation": {
        "error": "Error setting the display date in local time setting"
      }
    },
    "external_service_setting": {
      "label": {
        "connect_timeout": "Connect timeout",
        "connect_timeout_hint": "The number of seconds to wait before giving up on establishing a connection to an external service.",
        "query_retry_limit": "Query retry limit",
        "query_retry_limit_hint": "The number of times to retry a query to external services before giving up.",
        "read_timeout": "Read timeout",
        "read_timeout_hint": "The number of seconds to wait for the first byte after a connection to an external service has been established."
      },
      "subtitle": "Manage your external service settings.",
      "title": "External service settings",
      "validation": {
        "connect_timeout": {
          "invalid_range": "Connect timeout must be larger than {min}",
          "non_empty": "Please input the connect timeout"
        },
        "query_retry_limit": {
          "invalid_range": "Query retry limit must be larger than {min}",
          "non_empty": "Please input the query retry limit"
        },
        "read_timeout": {
          "invalid_range": "Read timeout must be larger than {min}",
          "non_empty": "Please input the read timeout"
        }
      }
    },
    "labels": {
      "beacon_rpc_endpoint": "RPC Endpoint for the ETH consensus layer beacon node",
      "btc_derivation_gap": "BTC derivation gap limit",
      "date_display_format": "Date display format",
      "date_input_format": "Date input format",
      "dot_rpc_endpoint": "Polkadot Node RPC Endpoint",
      "ksm_rpc_endpoint": "Kusama Node RPC Endpoint",
      "csv_delimiter": "CSV export delimiter",
      "treat_eth2_as_eth": "Should treat ETH2 (Staked ETH) as ETH",
      "chains_to_skip_detection": "EVM Chains for which to skip automatic detection"
    },
    "language": {
      "contribution": "This feature is experimental and may not work as expected for some languages. This is because all static sentences in the app have to be manually translated and that is a long and ongoing process. Therefore, we need your contribution to speed it up.",
      "click_here": "Click here for more information",
      "force_saved_language_setting_in_machine_hint": "This setting is saved on your user settings. Activate this to keep this setting when you logged out.",
      "label": "Selected language",
      "subtitle": "Select your preferred language",
      "title": "Language",
      "validation": {
        "error": "Error change language setting"
      }
    },
    "nft_setting": {
      "allow_all_confirmation": {
        "message": "Are you sure you want to allow images from all domains.",
        "title": "Allow images from all domains"
      },
      "label": {
        "include_nfts": "Include NFTs in graphs and total net worth",
        "include_nfts_subtitle": "Graphs and total net worths",
        "include_nfts_hint": "By default graphs and dashboard include the value of all the NFTs",
        "render_setting": {
          "allow_all": "Allow all images",
          "only_allow_whitelisted": "Only allow images from whitelisted domains"
        },
        "whitelist_domains": "rarible.com, opensea.com",
        "whitelisted_domains": "Whitelisted domains",
        "whitelisted_domains_hint": "Enter single or multiple comma separated domains. Press the save button on the right to save the changes",
        "whitelisted_domain_entries": "no entries | {count} unique entry | {count} unique entries"
      },
      "subtitle": {
        "include_nfts": "Manage your NFT settings",
        "nft_images_rendering_setting": "NFT images rendering setting",
        "nft_images_rendering_setting_hint": "Fetching NFT images from malicious server may result in leakage of your privacy, read more {link}"
      },
      "title": "NFT setting",
      "update_whitelist_confirmation": {
        "message": "Are you sure you want to allow images for NFT from these domains? | Are you sure you want to allow images for NFT from domain: {domain} ?",
        "title": "Update whitelisted domains"
      },
      "messages": {
        "error": "Error setting allowed domains for image rendering of NFTs",
        "success": "Allowed domains for image rendering of NFTs saved successfully"
      }
    },
    "rpc_node_setting": {
      "title": "RPC node setting",
      "subtitle": "Manage and view your RPC node."
    },
    "subtitle": "Manage your general settings.",
    "thousand_separator": {
      "validation": {
        "cannot_be_numeric_character": "The thousand separator cannot be numeric character",
        "cannot_be_the_same": "The thousand separator cannot be the same as the decimal separator",
        "empty": "The thousand separator cannot be empty"
      }
    },
    "title": "General Settings",
    "usage_analytics": {
      "label": "Submit anonymous usage analytics data to help improve rotki, your privacy remains protected.",
      "title": "Usage analytics",
      "validation": {
        "error": "Error setting anonymous usage analytics"
      }
    },
    "validation": {
      "beacon_rpc": {
        "error": "There was an error setting the RPC endpoint for the ETH consensus layer",
        "success_set": "The RPC endpoint for the ETH consensus layer was set to {endpoint}",
        "success_unset": "The RPC endpoint for the ETH consensus layer was successfully unset"
      },
      "btc_derivation_gap": {
        "error": "Error setting the BTC derivation gap limit",
        "success": "The BTC derivation gap limit was successfully changed to {limit}"
      },
      "csv_delimiter": {
        "empty": "CSV delimiter cannot be empty.",
        "single_character": "CSV delimiter must be a single character.",
        "error": "Please provide a valid delimiter.",
        "success": "CSV delimiter {delimiter} has been successfully set."
      },
      "currency": {
        "error": "Error setting the main currency",
        "success": "Main currency set to {symbol}"
      },
      "currency_location": {
        "error": "Error setting currency location",
        "success": "Currency location set to {currencyLocation}"
      },
      "date_display_format": {
        "error": "Error setting date display format",
        "success": "Date display set to {dateFormat}"
      },
      "date_input_format": {
        "error": "Error setting date input format",
        "success": "Date input set to {dateFormat}"
      },
      "decimal_separator": {
        "error": "Error setting decimal separator",
        "success": "Decimal separator set to {decimalSeparator}"
      },
      "dot_rpc": {
        "error": "There was an error setting the Polkadot node RPC endpoint",
        "success_set": "The Polkadot node RPC endpoint was set to {endpoint}",
        "success_unset": "The Polkadot node RPC endpoint was successfully unset"
      },
      "floating_precision": {
        "error": "Error setting floating precision to {precision}",
        "non_empty": "Please input the floating precision",
        "success": "Floating precision set to {precision}"
      },
      "ksm_rpc": {
        "error": "There was an error setting the Kusama node RPC endpoint",
        "success_set": "The Kusama node RPC endpoint was set to {endpoint}",
        "success_unset": "The Kusama node RPC endpoint was successfully unset"
      },
      "thousand_separator": {
        "error": "Error setting thousand separator",
        "success": "Thousand separator set to {thousandSeparator}"
      },
      "treat_eth2_as_eth": {
        "error": "Error change setting for treat ETH2 (Staked ETH) as ETH"
      },
      "chains_to_skip_detection": {
        "error": "Error setting EVM chains for which to skip automatic token detection",
        "success": "EVM Chains for which to skip automatic token detection saved successfully"
      }
    },
    "version_update_check": {
      "label": "Set the version update check while in app",
      "hint": "This is how often (in hours) your app version will be checked for update",
      "switch": "Enable a periodic version update check",
      "title": "Version update",
      "validation": {
        "error": "Error setting version update check frequency",
        "invalid_frequency": "Period must be between {start} and {end} hours",
        "non_empty": "Please enter the number of hours"
      }
    },
    "evm_chains": {
      "select": "Select all chains",
      "deselect": "Deselect all chains",
      "title": "EVM Chains"
    }
  },
  "database_settings": {
    "database_info": {
      "title": "Database Information",
      "subtitle": "View your database information",
      "labels": {
        "directory": "Database Directory:",
        "globaldb": "Global Database",
        "globaldb_assets": "Assets version:",
        "globaldb_schema": "Schema version:",
        "userdb": "User Database",
        "userdb_size": "Size on disk:",
        "userdb_version": "Database Version:"
      }
    },
    "manage_data": {
      "title": "Manage Data",
      "subtitle": "Manage your data"
    },
    "user_backups": {
      "title": "User Database Backups",
      "subtitle": "View your database backups",
      "backup_button": "Create new Backup",
      "delete_selected": "Delete selected Backups"
    },
    "skipped_events": {
      "subtitle": "View and manage skipped external events",
      "title": "Skipped External Events"
    },
    "import_export": {
      "title": "Export/Import User Assets",
      "subtitle": "Export or import your user assets"
    },
    "asset_database": {
      "title": "Asset Database",
      "subtitle": "Manage the asset database"
    }
  },
  "generate": {
    "custom_selection": "Custom",
    "labels": {
      "end_date": "End Date",
      "start_date": "Start Date"
    },
    "period": "Period",
    "sub_period": {
      "all": "All"
    },
    "sub_period_label": "Period Details",
    "validation": {
      "empty_end_date": "End date cannot be empty",
      "empty_start_date": "Start date cannot be empty",
      "end_after_start": "The end time should be after the start time."
    }
  },
  "global_search": {
    "menu_tooltip": "Search ({modifier} + {key})",
    "no_actions": "No actions found",
    "search_placeholder": "Search anything..."
  },
  "hash_link": {
    "open_link": "Open in external block explorer"
  },
  "help_sidebar": {
    "about": {
      "subtitle": "About the application",
      "title": "About"
    },
    "browser_log": {
      "error": {
        "empty": {
          "message": "Oops, there are no log entries",
          "title": "Empty log entries"
        }
      },
      "subtitle": "Download browser log file",
      "title": "Browser Log"
    },
    "faq": {
      "subtitle": "Questions on the application",
      "title": "FAQ"
    },
    "github": {
      "subtitle": "Review our code and open issues",
      "title": "Github"
    },
    "support": {
      "subtitle": "Join our active community and get support",
      "title": "Discord"
    },
    "title": "Help & Support",
    "tooltip": "Help",
    "twitter": {
      "subtitle": "Follow us",
      "title": "Twitter / X"
    },
    "user_guide": {
      "subtitle": "Get started here",
      "title": "Usage Guide"
    }
  },
  "helpers": {
    "refresh_header": {
      "tooltip": "Refresh {title} data"
    }
  },
  "ignore": {
    "failed": {
      "ignore_message": "{length} asset(s) could not be added to ignored assets: {message}",
      "ignore_title": "Failed to ignore assets",
      "unignore_message": "{length} asset(s) could not be removed from ignored assets: {message}",
      "unignore_title": "Failed to unignore assets"
    },
    "no_items": {
      "description": "All the selected entries are already ignored | All the selected entries are already included",
      "title": "No entries to ignore | No entries to unignore"
    },
    "spam": {
      "action": {
        "add": "Mark asset as spam"
      },
      "failed": {
        "mark_message": "Token could not be marked as spam asset: {message}",
        "mark_title": "Failed to add mark token as spam asset",
        "unmark_message": "Token could not be removed from spam assets list: {message}",
        "unmark_title": "Failed to remove token from spam assets list"
      },
      "hint": "The asset is marked as a spam asset. To be able to unignore this asset, you need to remove it from the spam assets list."
    },
    "whitelist": {
      "action": {
        "add": "Add asset to whitelist"
      },
      "failed": {
        "unwhitelist_message": "Token could not be removed from whitelisted assets: {message}",
        "unwhitelist_title": "Failed to remove token from whitelist",
        "whitelist_message": "Token could not be added to whitelisted assets: {message}",
        "whitelist_title": "Failed to add token to whitelist"
      }
    }
  },
  "ignore_buttons": {
    "ignore": "Ignore",
    "ignore_tooltip": "Ignored the selected actions in the profit/loss report",
    "unignore": "Unignore",
    "unignore_tooltip": "Included the selected actions in the profit/loss report"
  },
  "import_data": {
    "binance": {
      "line_one": "The columns we process include: User_ID, UTC_Time, Account, Operation, Coin, Change, and Remark.",
      "line_two": "You can obtain the CSV file from {link}.",
      "line_three": "Due to Binance's CSV format, there is a chance that not all data will be imported. If this happens, you will receive a warning.",
      "name": "Binance"
    },
    "bisq": {
      "import": "Import {0} from Bisq",
      "import_trade": "trades",
      "line_one": "[Experimental] If you find an issue with the imported data, let us know so we can adapt the code accordingly.",
      "name": "Bisq"
    },
    "bitcoin_tax": {
      "import": "Import {0} from bitcoin.tax",
      "import_types": "trades, income, and spending",
      "line_one": "We support the import of trades, income and spending csv file types.",
      "line_three": "The ‘swap’ action of the trade file type that represents a coin rename or a fork, is treated elsewhere by rotki so no history event needs to be created for it.",
      "line_two": "All imported events are mapped to rotki’s history events.",
      "name": "bitcoin.tax"
    },
    "bitmex": {
      "import": "Import {0} from bitmex",
      "import_types": "wallet history",
      "line_one": "[Experimental] If you find an issue with the imported data, let us know so we can adapt the code accordingly.",
      "line_two": "Amounts in the wallet history file are assumed to be Bitcoin. If you would like this feature supported for other currencies, please reach out.",
      "name": "BitMEX"
    },
    "bittrex": {
      "import": "Import {0} from Bittrex",
      "import_types": "trades, deposits, and withdrawals",
      "name": "Bittrex",
      "warning": "* There may be some issues with the CSV file from Bittrex if you got it via email after closing your account that could require manual intervention. The timestamp format can vary within the same CSV file, the columns may be shifted, and generally, all the data may have inconsistencies."
    },
    "bitstamp": {
      "import": "Import {0} from Bitstamp",
      "import_types": "trades, deposits, and withdrawals",
      "name": "Bitstamp"
    },
    "blockfi": {
      "import": "Import {0} from BlockFi",
      "import_trade": "trades",
      "import_transactions": "transactions",
      "line_one": "[Experimental] If you find an issue with the imported data, let us know so we can adapt the code accordingly.",
      "line_two": "BlockFi lets you export two different files. Trades will be imported from the file that only contains trades.",
      "name": "BlockFi"
    },
    "cointracking": {
      "line_one": "Trades/deposits/withdrawals from CoinTracking do not include fees.",
      "line_three": "ETH/BTC Transactions are treated as deposits/withdrawals so they are not imported in rotki. To import ETH transactions simply input your accounts in {0} and they will be imported automatically for you.",
      "line_two": "All trades imported from CoinTracking will always be considered as buys due to the way the data are represented.",
      "link": "Blockchain Accounts/Balances",
      "name": "CoinTracking",
      "preferred": "For the above reasons it's preferred to directly connect your exchanges in order to import data from there. If you do not do that a lot of accuracy is lost."
    },
    "cryptocom": {
      "line_four": "Only transactions are imported here (for tax report), if you want the assets be displayed in your rotki balances, you have to add them manually as manual balances: {0}",
      "line_four_link": "Manual Accounts/Balances",
      "line_one": "[Early stage] This import script may miss some transaction types, like withdrawals. Since we can't have an exhaustive list of every type, we develop it using what we know at the time. If you think that import script can be improved and you can help providing more data types, {0}.",
      "line_one_link": "please let us know",
      "line_three": "Trades/deposits/withdrawals from crypto.com do not include fees details. They are waived at the moment (August 2020) or they are handled in the traded amount.",
      "line_two": "{0} If you want to connect your Crypto.com Exchange account, please wait until we support it and then connect to it as an exchange.",
      "line_two_warning": "It only concerns the Crypto.com mobile application.",
      "name": "Crypto.com",
      "source_name": "crypto.com mobile app"
    },
    "custom": {
      "import_events": "Import events",
      "import_trades": "Import trades",
      "name": "Custom Import"
    },
    "description": "You can manually import data from the services below by dragging the file on the respective area or clicking the select button.",
    "nexo": {
      "import": "Import {0} from Nexo",
      "import_transactions": "transactions",
      "line_one": "[Experimental] If you find an issue with the imported data let us know so we can adapt the code accordingly.",
      "name": "Nexo"
    },
    "note": "Important notes for importing data from {0}'s CSV exports.",
    "notice": "Those platforms could change their format in a backwards incompatible way quite often. As such this import may stop working. If that happens {link} and we will see what we can do.",
    "notice_link": "open an issue with rotki",
    "select_source": {
      "title": "Select source"
    },
    "shapeshift": {
      "import": "Import {0} from ShapeShift",
      "import_trade": "trades",
      "line_one": "[Experimental] If you find an issue with the imported data, let us know so we can adapt the code accordingly.",
      "line_two": "ShapeShift lets you export a trades file. Trades will be imported from the file that only contains trades.",
      "name": "ShapeShift"
    },
    "title": "Import Data",
    "uphold": {
      "import": "Import {0} from Uphold",
      "import_trade": "trades",
      "line_one": "[Experimental] If you find an issue with the imported data, let us know so we can adapt the code accordingly.",
      "line_two": "Uphold lets you export a transactions file. It can be found under activity at the top right of the activity list.",
      "name": "Uphold"
    },
    "kucoin": {
      "import": "Import {0} from Kucoin",
      "import_types": "trades",
      "line_one": "We support the import of trades csv file type.",
      "name": "Kucoin"
    },
    "blockpit": {
      "line_one": "Trades imported from Blockpit are treated as buys, for instance, selling ETH for USD will be shown as buying USD with ETH.",
      "name": "Blockpit"
    }
  },
  "input_mode_select": {
    "import_from_wallet": {
      "only_metamask": "* Currently, only MetaMask supports multiple address selections. Other wallets only allow active address to be imported.",
      "imported": "Your address(es) have been imported to the address input",
      "label": "Import addresses from browser wallet",
      "missing": "We can't detect any wallet in this browser.",
      "missing_tooltip": {
        "wallet_is_not_installed": "This browser doesn't have any wallets installed. You can go to the extension store of your browser and install one.",
        "wallet_is_not_enabled": "The extension for the wallet is disabled. You can enable it in the Extensions/Add-Ons menu, depending on your browser.",
        "title": "Here are the common cause:"
      }
    },
    "manual_add": {
      "label": "Manual"
    },
    "xpub_add": {
      "label": "XPUB"
    }
  },
  "kraken_page": {
    "loading": "Your Kraken staking information is loading...",
    "page": {
      "api_key": "API key",
      "description": "To see your staking information you need to add a Kraken {link}",
      "title": "Kraken Staking"
    }
  },
  "kraken_staking_events": {
    "filter": {
      "asset": "filter by the staked asset",
      "date_hint": "format {format} HH:mm:ss (time/seconds are optional)",
      "end_date": "filter by the end date of the staking events",
      "start_date": "filter by the start date of the staking events",
      "type": "filter by the type of the staking events"
    },
    "refresh_tooltip": "Refresh your Kraken staking events",
    "types": {
      "receive_staked_asset": "receive staked asset",
      "stake_asset": "stake asset",
      "staking_reward": "staking reward",
      "unstake_asset": "unstake asset"
    }
  },
  "kraken_staking_overview": {
    "current": "current",
    "earned": "Total Earned",
    "hint": {
      "current": "Based on the current price of assets",
      "historical": "Based on the historical price of assets"
    },
    "historical": "historical",
    "title": "Overview"
  },
  "kraken_staking_received": {
    "switch": {
      "current": "Current",
      "historical": "Historical"
    },
    "title": "Earned Per Asset"
  },
  "lending": {
    "currently_deposited": "Currently Deposited",
    "effective_interest_rate": "Effective Savings Rate",
    "effective_interest_rate_tooltip": "The savings rate across all of the protocols in which you are actively lending, weighted based on the relative position in each protocol.",
    "history": "History",
    "loading": "Please wait while your balances are getting loaded...",
    "profit_earned": "Profit Earned"
  },
  "lending_asset_table": {
    "headers": {
      "effective_interest_rate": "Effective Interest Rate",
      "usd_value": "{currency} value"
    }
  },
  "liabilities": {
    "no_selection": "Select a loan to view more information"
  },
  "liquidity_pool_details": {
    "liquidity": "Liquidity",
    "title": "Total in pools",
    "tooltip": "Show details about the pool assets",
    "total_amount": "Total amount",
    "total_value_in_symbol": "Total {symbol} value"
  },
  "liquidity_pool_selector": {
    "label": "Filter by pool(s)"
  },
  "liquity_lending": {
    "header": "Liquity Trove {troveId}",
    "trove_events": "Trove Events"
  },
  "liquity_page": {
    "no_premium": "Liquity Staking"
  },
  "liquity_pools": {
    "liquidation_gains": "Unclaimed liquidation gains",
    "no_lusd_deposited": "No LUSD deposited",
    "rewards": "Unclaimed @:common.rewards",
    "title": "Stability pool deposits"
  },
  "liquity_staking_details": {
    "has_proxy_addresses": "has {length} proxy address(es):",
    "refresh_tooltip": "Refresh the staked amounts and prices",
    "select_account": "Select account"
  },
  "liquity_staking_events": {
    "title": "Stake Events"
  },
  "liquity_statistic": {
    "estimated_pnl": "Estimated PnL",
    "estimated_pnl_warning": "This estimation PnL takes into consideration the current unclaimed gains",
    "no_stability_pool_gains": "No Unclaimed Stability Pool Gains",
    "no_staking_gains": "No Unclaimed Staking Gains",
    "no_statistics": "No statistics found",
    "stability_pool_gains": "Stability Pool Gains",
    "staking_gains": "Staking Gains",
    "switch": {
      "current": "Current",
      "historical": "Historical"
    },
    "title": "Statistics",
    "total_deposited_stability_pool": "Total Deposited Stability Pool",
    "total_gains_stability_pool": "Total Gains Stability Pool (Claimed)",
    "total_gains_staking": "Total Gains Staking (Claimed)",
    "total_withdrawn_stability_pool": "Total Withdrawn Stability Pool",
    "view": {
      "hide": "Show less",
      "show": "Show more"
    }
  },
  "loan_collateral": {
    "apy": "APY",
    "current_ratio": "Current ratio",
    "liquidation_price": "Liquidation Price",
    "locked_collateral": "Locked up collateral",
    "per_asset": "Collateral Assets",
    "ratio": "Collateralization Ratio",
    "stable_apr": "Stable APR",
    "title": "Collateral",
    "total_collateral_ratio": "Total Collateral Ratio",
    "variable_apr": "Variable APR",
    "watchers": {
      "add": "Add collateralization ratio watcher",
      "dialog": {
        "label": "Collateralization Ratio",
        "message": "Add / Edit / Delete watchers for Maker Vault #{identifier} with current collateralization ratio {collateralizationRatio} and liquidation ratio {liquidationRatio}.",
        "title": "Collateralization watchers"
      },
      "edit": "Edit {n} collateralization watcher | Edit {n} collateralization watchers"
    }
  },
  "loan_debt": {
    "outstanding_debt": "Outstanding debt",
    "title": "Debt"
  },
  "loan_header": {
    "owned_by": "Owned by:"
  },
  "loan_liquidation": {
    "liquidated_collateral": "Liquidated collateral",
    "liquidation_events": "Liquidation Events",
    "liquidation_price": "Liquidation price",
    "minimum_ratio": "Minimum ratio",
    "no_events": "No liquidation events have occurred for this loan.",
    "outstanding_debt": "Outstanding debt at liquidation",
    "title": "Liquidation",
    "total_value_lost": "Total value lost"
  },
  "loan_stake": {
    "no_lqty_staked": "No LQTY staked",
    "title": "Stake",
    "unclaimed_rewards": "Unclaimed rewards"
  },
  "locations": {
    "total_asset_price": "Total Asset Price"
  },
  "login": {
    "button_no_account": "Don’t have an account?",
    "button_create_account": "Create account",
    "credential_error": {
      "description": "If you have not yet created an app account, you will need to do so in order to unlock your account.",
      "support": "If you need assistance, please contact us in our support channel on discord.",
      "title": "Please note that your website account and app account are separate and cannot be used interchangeably."
    },
    "custom_backend": {
      "hint": "The url the backend you would like to connect (leave empty for default).",
      "label": "Backend URL",
      "placeholder": "http://localhost:4242",
      "session_only": "Save only for this session",
      "tooltip": "Connect to a different rotki backend",
      "validation": {
        "non_empty": "The custom backend url cannot be empty",
        "url": "The entry inserted is not in a valid url format"
      }
    },
    "description": {
      "more_details": "{documentation} shows you more details about the local app and the user.",
      "our_docs": "Our documentation",
      "welcome": "Welcome! Please enter your details."
    },
    "incomplete_upgrade_error": {
      "abort": "Abort",
      "question": "Do you want to resume from latest backup?",
      "resume": "Resume",
      "title": "User action required to continue login"
    },
    "label_password": "Password",
    "label_username": "Profile Name",
    "logout": "Logout",
    "migrating_data": {
      "current": "Step {currentStep} of {totalSteps} of data migration {currentVersion} is applied.",
      "title": "Data Migration",
      "warning": "Data migration {currentVersion} is running. Please don't close the app until it's finished."
    },
    "no_profiles_found": "No profiles were found on this machine. {create_account} ",
    "remember_password": "Remember Password",
    "remember_password_tooltip": "The password will be saved on password management tool on your local machine (e.g. Keychain in MacOS)",
    "remember_username": "Remember Profile Name",
    "sync_error": {
      "local_modified": "Local last modified: {0}",
      "question": "Do you want to replace your local database?",
      "remote_modified": "Remote last modified: {0}",
      "title": "User action required for DB sync"
    },
    "title": "Unlock account",
    "upgrading_db": {
      "current": "Step {currentStep} of {totalSteps} of database upgrade v{currentVersion} is applied.",
      "title": "Database Upgrade",
      "warning": "The database is being upgraded from version {fromVersion} to {toVersion}. Please don't close the app until it's finished."
    },
    "validation": {
      "non_empty_password": "Please provide a password",
      "non_empty_username": "Please provide a profile name",
      "valid_username": "A profile name must contain only alphanumeric characters and have no spaces"
    },
    "welcome_description": "Welcome to the open source portfolio manager that protects your privacy.",
    "welcome_title": "Welcome to rotki"
  },
  "macos_unsupported": {
    "header": "Unsupported macOS Version",
    "message": "rotki's minimum supported macOs version is High Sierra(10.13)"
  },
  "maker_dao_vault_loan": {
    "borrowing_history": "Borrowing History",
    "header": "Maker Vault #{identifier} ({collateralType})"
  },
  "makerdao_vault_debt": {
    "stability_fee": "Stability fee",
    "total_lost": "Total lost due to interest"
  },
  "manage_user_assets": {
    "export": {
      "button": "Export",
      "subtitle": "Create a zip archive of your assets",
      "success": "The archive was created successfully",
      "title": "Export"
    },
    "import": {
      "subtitle": "Restore user assets from a zip archive"
    },
    "warning": "This functionality is designed to allow you to easily move your assets from one instance of rotki to another. It requires both instances to be of the same version. Using this functionality across different versions might result in errors."
  },
  "managed_asset_content": {
    "add_asset": "Add asset"
  },
  "manual_balances": {
    "add_manual_balance": "Add Manual Balance",
    "balances": "Manually Tracked Balances",
    "dialog": {
      "add": {
        "title": "Add a manual balance"
      },
      "edit": {
        "subtitle": "Modify balance amount, location, and tags",
        "title": "Edit Manual Balance"
      }
    },
    "liabilities": "Manually Tracked Liabilities"
  },
  "manual_balances_form": {
    "fields": {
      "balance_type": "Balance Type",
      "create_a_custom_asset": "Create a custom asset",
      "input_manual_price": "Add and use manual price",
      "label": "Label",
      "price_asset": "Asset Price",
      "tags": "Tags"
    },
    "type": {
      "liability": "Liability"
    },
    "validation": {
      "amount": "The amount cannot be empty",
      "asset": "The asset cannot be empty",
      "label_empty": "The label cannot be empty",
      "label_exists": "Label {label} already exists"
    }
  },
  "manual_balances_table": {
    "delete_dialog": {
      "message": "Are you sure you want to delete this entry?",
      "title": "Delete manually tracked balance"
    },
    "delete_tooltip": "Delete balance",
    "edit_tooltip": "Edit balance",
    "refresh": {
      "tooltip": "Refresh manual balances"
    }
  },
  "merge_dialog": {
    "done": "The asset merge is complete. The old asset will still appear in the frontend. To make sure the new one is shown everywhere either restart the application or manually refresh balances in each place the old asset appears.",
    "error": "Merge was not successful",
    "hint": "The source asset will be merged into the target asset and all its usages will be updated.",
    "merge": "Merge",
    "source": {
      "label": "Source",
      "non_empty": "The source identifier cannot not be empty"
    },
    "source_hint": "The asset identifier that you want to merge into the target",
    "subtitle": "Merge two assets",
    "target": {
      "label": "Target",
      "non_empty": "The target asset cannot be empty"
    },
    "target_hint": "Identifier: {identifier}",
    "title": "Merge Assets"
  },
  "message": {
    "error": {
      "title": "Error"
    },
    "success": {
      "title": "Success"
    }
  },
  "missing_exchange_rate": {
    "message": "This session of rotki may have errors if you use this currency.",
    "title": "Missing exchange rate"
  },
  "module_activator": {
    "hint": "* Modules that are activated for all addresses will not appear here",
    "subtitle": "Select which modules should be queried for this account",
    "title": "Enabled modules"
  },
  "module_not_active": {
    "at_least_one": "You need to activate at least one of them.",
    "not_active": "{module} module(s) not active. Please visit the {link}. {text}",
    "settings_link": "Module settings"
  },
  "module_selector": {
    "actions": {
      "disable_all": "Disable All",
      "enable_all": "Enable All"
    },
    "all_accounts": "All addresses",
    "filter": "Search module(s)",
    "select_accounts_hint": "Select accounts for which data will be retrieved for each submodule. If no addresses are selected data will be retrieved for all available addresses",
    "some_accounts": "{number} address",
    "table": {
      "enabled": "Enabled",
      "select_accounts": "Select accounts"
    }
  },
  "module_settings": {
    "hint": "Only data for the selected modules will be queried. If no modules are selected, querying for all the supported modules will be disabled. Also, please remember that after activating a module, you need to logout and login again for the activation to take effect",
    "subtitle": "Manage and view your module settings.",
    "title": "Module Settings"
  },
  "navigation_menu": {
    "accounts_balances": "Accounts & Balances",
    "accounts_balances_sub": {
      "blockchain_balances": "Blockchain Balances",
      "exchange_balances": "Exchange Balances",
      "manual_balances": "Manual Balances",
      "non_fungible_balances": "Non Fungible Balances"
    },
    "api_keys": "API Keys",
    "api_keys_sub": {
      "exchanges": "Exchanges",
      "external_services": "External Services",
      "premium": "rotki Premium"
    },
    "calendar": "Calendar",
    "dashboard": "Dashboard",
    "defi": "DeFi",
    "defi_sub": {
      "airdrops": "Airdrops",
      "deposits_sub": {
        "liquidity": "Liquidity Pools",
        "liquidity_sub": {
          "sushiswap": "Sushiswap",
          "uniswap_v2": "Uniswap v2",
          "uniswap_v3": "Uniswap v3"
        },
        "protocols": "Protocols"
      },
      "liabilities": "Liabilities",
      "overview": "Overview"
    },
    "history": "History",
    "history_sub": {
      "deposits_withdrawals": "Exch. Deposits & Withdrawals",
      "history_events": "History Events",
      "trades": "Exch. Trades"
    },
    "import_data": "Import Data",
    "locations": "Locations",
    "manage_address_book": "Manage Address Book",
    "manage_assets": "Manage Assets",
    "manage_assets_sub": {
      "custom_assets": "Custom Assets",
      "assets": "Assets",
      "more": "More",
      "newly_detected": "Newly Detected Tokens",
      "cex_mapping": "Manage CEX Mapping"
    },
    "manage_prices": "Manage Prices",
    "manage_prices_sub": {
      "historic_prices": "Historic Prices",
      "latest_prices": "Latest Prices"
    },
    "nfts": "NFTs Gallery",
    "profit_loss_report": "Profit and Loss Report",
    "settings": "Settings",
    "settings_sub": {
      "account": "Account",
      "accounting": "Accounting",
      "database": "Database",
      "general": "General",
      "interface": "Interface-only",
      "modules": "Modules",
      "oracles": "Oracles",
      "rpc_nodes": "RPC Nodes"
    },
    "staking": "Staking",
    "statistics": "Statistics"
  },
  "net_worth_chart": {
    "current_balance": "Current balance"
  },
  "nft_balance_table": {
    "column": {
      "percentage": "% of net Value",
      "price_in_asset": "Price in asset"
    },
    "contract_address": "Contract address",
    "hidden_hint": "Image is hidden for safety reason, you can manage it in NFT setting.",
    "refresh": "Refresh the NFT balances",
    "title": "NFT Balances",
    "token_id": "Token ID"
  },
  "nft_gallery": {
    "allow_domain": "Click this button to trust images from domain: ",
    "empty_filter": "No NFTs matching the filter parameters",
    "empty_subtitle": "No NFTs have been detected",
    "empty_title": "No NFTs detected",
    "error_title": "Error while loading NFTs",
    "fill_api_key": "Your NFTs data are being rate limited. Use your own {link} to fix it.",
    "loading": "Loading NFTs",
    "open_sea": "OpenSea Api Key",
    "refresh_tooltip": "Reload NFTs",
    "select_account": "Select account",
    "select_collection": "Select collection",
    "sort": {
      "collection": "Collection"
    },
    "upgrade": "Displaying {limit} NFTs. To view more please upgrade to {link}"
  },
  "no_premium_placeholder": {
    "get_premium": "@:common.visit_website",
    "no_premium": "@:common.no_premium",
    "premium_only": " {text} @:common.available_to_premium"
  },
  "no_task_running": {
    "description": "No Pending tasks"
  },
  "non_fungible_balances": {
    "column": {
      "custom_price": "Custom Price",
      "price_in_asset": "Price in Asset"
    },
    "ignore": "Ignore NFT",
    "refresh": "Refresh the balances",
    "title": "Non Fungible Balances"
  },
  "notes_menu": {
    "delete_confirmation": "Are you sure you want to delete this note?",
    "dialog": {
      "add_title": "Add note",
      "edit_title": "Edit note"
    },
    "empty_notes": "No notes found/saved",
    "labels": {
      "content": "Take a note...",
      "title": "Title"
    },
    "last_updated": "Last updated: {datetime}",
    "limit_warning": "The limit of {limit} user notes has been reached in the free plan. To get more notes you can upgrade to {link}",
    "rules": {
      "content": {
        "non_empty": "Please fill the note"
      }
    },
    "search": "Search",
    "tabs": {
      "general": "General",
      "in_this_page": "In \"{page}\" ",
      "in_this_page_tooltip": "Notes specialize for  \"{page}\" section"
    },
    "tooltip": "Notes"
  },
  "notification_indicator": {
    "tooltip": "Notifications"
  },
  "notification_messages": {
    "accounting_rule_conflict": {
      "action": "Resolve conflicts",
      "message": "Conflicts detected for {conflicts} accounting rule(s)",
      "title": "Accounting rule conflict"
    },
    "address_migration": {
      "message": "The following address has been added to {chain}: {addresses}|The following addresses have been added to {chain}: {addresses}",
      "title": "Address has been added to {chain}|Addresses have been added to {chain}"
    },
    "backend": {
      "title": "Backend"
    },
    "missing_api_key": {
      "action": "Enter key",
      "get_key": "Get API key",
      "etherscan": {
        "message": "Rotki queries for {location} chain are working slower because you dont have {location} {service} API key configured. Press @.quote:notification_messages.missing_api_key.get_key to make one or @.quote:notification_messages.missing_api_key.action to add it in the app.",
        "title": "{location} {service} API key"
      },
      "thegraph": {
        "message": "Rotki cannot query {location} data because you don't have {service} API key configured, or the API key you are using isn't authorized for {location}. Press @.quote:notification_messages.missing_api_key.get_key to make one or @.quote:notification_messages.missing_api_key.action to add it in the app. Read the docs {docs} for more information.",
        "title": "{service} API key for {location}"
      }
    },
    "new_detected_token": {
      "action": "See more",
      "message": "New token with identifier {identifier} was detected from event processing and queries.|{count} new tokens were detected from event processing and queries.",
      "title": "New Token Detected|New Tokens Detected"
    },
    "premium": {
      "active": {
        "message": "Your premium subscription is detected.",
        "title": "Premium features activated"
      },
      "inactive": {
        "expired_message": "Your premium subscription is expired. Go to rotki website to renew your subscription.",
        "network_problem_message": "We couldn't verify your premium subscription due to network problems.",
        "title": "Premium features deactivated"
      }
    },
    "reminder": {
      "open_calendar": "Open Calendar"
    },
    "unknown_asset_mapping": {
      "title": "Unknown asset from {location}",
      "message": "Found unknown asset \"{identifier}\" from {location} ({name}). \n Ignoring its {details}.",
      "actions": {
        "add_mapping": "Add Mapping"
      }
    },
    "snapshot_failed": {
      "message": "Could not save the balance snapshot at {location}. {error}",
      "title": "Balance Snapshot failed"
    },
    "csv_import_result": {
      "errors": "The following errors occurred during import:",
      "rows": "(Row: {rows}) | (Rows: {rows})",
      "summary": "Imported {imported}/{total} entries successfully.",
      "title": "CSV Import Result: {sourceName}"
    }
  },
  "notification_popup": {
    "dismiss_all": "Dismiss all the pending notifications",
    "tooltip": "Number of Pending notifications"
  },
  "notification_sidebar": {
    "clear_tooltip": "Clear all notifications",
    "confirmation": {
      "message": "This action will clear all the active notifications. Do you want to proceed?",
      "title": "Clear active notifications"
    },
    "no_messages": "No messages!",
    "tabs": {
      "error": "Error",
      "needs_action": "Needs Action",
      "reminder": "Reminder",
      "view_all": "View All"
    },
    "title": "Notifications",
    "view_calendar": "View Calendar"
  },
  "oracle_cache_management": {
    "clear_error": "Clearing the cache for {fromAsset} to {toAsset} failed: {error}",
    "create_cache": "Cache Pair prices",
    "create_tooltip": "Fetch and cache historical prices for the specified price pair",
    "delete_confirmation": {
      "message": "Are you sure you want to delete all cached prices for the {fromAsset} to {toAsset} pair on {selection}?",
      "title": "Delete all the cached prices"
    },
    "delete_tooltip": "Delete the prices cached for this pair and the selected price oracle",
    "from_asset": "From Asset",
    "headers": {
      "from": "From Asset",
      "from_date": "From Date",
      "to": "To Asset",
      "to_date": "To Date"
    },
    "notification": {
      "error": "The cache creation for pair {fromAsset} to {toAsset} on failed: {error}",
      "success": "The cache for pair {fromAsset} to {toAsset} on {source} was successfully created",
      "title": "Price pair cache creation"
    },
    "penalty": {
      "subtitle": "Penalty settings for misbehaving oracle(s) in runtime.",
      "title": "Oracle penalty settings",
      "labels": {
        "oracle_penalty_duration": "Oracle penalty duration",
        "oracle_penalty_threshold_count": "Oracle penalty threshold count"
      },
      "hints": {
        "oracle_penalty_duration": "The duration in seconds for which an oracle is penalized",
        "oracle_penalty_threshold_count": "The number of failures after which an oracle is penalized."
      },
      "validation": {
        "oracle_penalty_duration": {
          "invalid_period": "Duration must be greater than {min} second.",
          "non_empty": "Please enter the number of seconds"
        },
        "oracle_penalty_threshold_count": {
          "invalid_period": "Number of failures must be greater than {min}",
          "non_empty": "Please enter the number of failures"
        }
      }
    },
    "select_oracle": "Select price oracle",
    "subtitle": "Create/delete and view cached prices",
    "title": "Oracle cache",
    "to_asset": "To Asset"
  },
  "oracles": {
    "uniswap_v2": "Uniswap V2",
    "uniswap_v3": "Uniswap V3"
  },
  "overall_balances": {
    "loading": "LOADING",
    "premium_hint": "Get the full experience by upgrading to rotki premium"
  },
  "overview": {
    "details_dialog": {
      "subtitle": "Protocol asset details"
    },
    "stat_card": {
      "content": {
        "labels": {
          "total_collateral": "Total Collateral",
          "total_debt": "Total Debt",
          "total_deposited": "Total Deposited"
        }
      },
      "headers": {
        "borrowing": "Liabilities"
      }
    }
  },
  "percentage_display": {
    "symbol": "%"
  },
  "pinned": {
    "tooltip": "Pinned Section"
  },
  "poap_delivery_airdrops": {
    "title": "Claimable POAP Delivery NFTs"
  },
  "premium_components": {
    "aave_borrowing": {
      "total_earned": "Total Earned",
      "total_earned_hint": "By debt repayment from liquidation",
      "total_lost": "Total Lost",
      "total_lost_hint": "By debt interest and liquidation"
    },
    "aave_earned": {
      "total": "Aave: Total earned",
      "total_hint": "From deposit interest"
    },
    "common": {
      "apr": "APR",
      "asset": "Asset",
      "collateral": "Collateral",
      "debt": "Debt",
      "no_entries_found": "No {title} entries found",
      "pool": "Pool",
      "profit_loss": "Profit/Loss",
      "select_address": "@:common.select_address"
    },
    "compound": {
      "debt_loss": "Debt Loss",
      "interest_profit": "Interest Profit",
      "liquidation_profit": "Liquidation profit",
      "rewards": "@:common.rewards"
    },
    "eth2_staking": {
      "active_validators": "{status} Validators",
      "based_of_performance": "Based of performance of",
      "corresponds_to_percentage_of_the_validator_pnl": "This corresponds to {percentage} % of the validator pnl.",
      "daily": {
        "description": "Based on the daily prices of ETH",
        "title": "Daily"
      },
      "daily_stats": "Daily Stats",
      "daily_stats_refresh": "Get latest data from beaconcha.in",
      "earned": "Earned",
      "headers": {
        "income": "Income",
        "validator": "Validator"
      },
      "overview": "Overview",
      "performance": {
        "index": "Index",
        "status": "Status",
        "apr": "APR",
        "outstanding": "Outstanding",
        "withdrawals": "Withdrawn",
        "execution": "Execution"
      },
      "status": {
        "all": "All",
        "active": "Active",
        "exited": "Exited"
      },
      "ranges": {
        "all": "All Time",
        "custom": "Custom",
        "one_day": "1D",
        "one_month": "1M",
        "one_week": "1W",
        "one_year": "1Y"
      },
      "rewards": {
        "consensus": {
          "description": "Based on the current price of ETH",
          "title": "Outstanding Consensus Layer Rewards"
        },
        "el": "Execution Layer Rewards",
        "withdrawn_cl": "Withdrawn from consensus layer"
      },
      "staking_per_beacon_chain": "Staking per Validator",
      "staking_per_eth1_address": "Staking per ETH1 address",
      "total_based_on_eth_daily_prices": "The total is based on the daily prices of ETH",
      "validator_index": "Validator index"
    },
    "lending": {
      "yearn_inaccuracy": "Historic fiat price for yearn.finance vault events may be inaccurate."
    },
    "liquidity": {
      "headers": {
        "asset_1_pnl": "Asset 1 PnL",
        "asset_2_pnl": "Asset 2 PnL",
        "asset_pnl": "Asset PnL",
        "pnl": "PnL",
        "total_pnl": "Total PnL"
      }
    },
    "staking": {
      "balance_overview": "Balance Overview",
      "detail_for_address": "Detail for {address}",
      "headers": {
        "issuance": "Issuance +",
        "operation": "Operation",
        "pool": "Pool",
        "redemption": "Redemption +",
        "stake": "Stake",
        "value": "Value"
      },
      "no_accounts": "No accounts with {protocol} staking were detected.",
      "pools": "Pools",
      "refresh": "Refresh the staking details",
      "staking_balances_per_address": "Staking balances per address",
      "staking_history": "Staking History",
      "unclaimed_rewards": "Unclaimed rewards"
    },
    "statistics": {
      "asset_amount_and_value_over_time": "Asset amount and value over time",
      "max_visible": "Maximum assets to show",
      "max_visible_required": "You cannot show more than {availableAssets} assets",
      "min_visible_required": "You have to show at least one asset.",
      "netvalue_over_time": "Netvalue over time",
      "no_balance_snapshot_data_available": "No balance snapshot data available.",
      "range_selector": {
        "clear": "Clear",
        "clear_date_range": "Clear date range",
        "data_available": "Data available",
        "ending_date_must_before_starting_date": "The ending date cannot be earlier than the starting date.",
        "no_entries_available_before": "There are no entries available before"
      },
      "refresh_the_net_value_data": "Refresh the net value data",
      "select_asset": "Search for an asset",
      "search_asset_to_see_graph": "Search for an asset to see the graph",
      "show_graph_for_selected_range": "Show the graph for the selected range",
      "value_distribution_by_asset": "Value distribution by asset",
      "value_distribution_by_location": "Value distribution by location",
      "visible_percentage": "% of visible items only:"
    },
    "theme_manager": {
      "dark_theme": "Dark Theme",
      "light_theme": "Light Theme",
      "reset": {
        "default": "Reset to the default application color",
        "short": "Reset to default"
      },
      "select_color": "Select Color",
      "subtitle": "Manage colors for the app theme",
      "title": "Theme",
      "text": "App theme",
      "text_hint": "Manage colors for the app theme"
    },
    "theme_switch": {
      "auto": "Auto (Detect Device Theme)",
      "dark": "Dark",
      "light": "Light",
      "tooltip": "Switch to {mode} mode"
    },
    "unsupported_app_version": {
      "minimum_supported": "The minimum supported version is v{v}",
      "subtitle": "This version of rotki is no longer supported by the premium components.",
      "title": "Unsupported app version",
      "update_to_latest": "For better support please update to the latest release."
    },
    "vault": {
      "borrowing_history": "Borrowing History"
    }
  },
  "premium_credentials": {
    "label_api_key": "rotki API Key",
    "label_api_secret": "rotki API Secret",
    "restore_synced_database": "Restore synced database",
    "validation": {
      "non_empty_key": "The API key cannot be empty",
      "non_empty_secret": "The API secret cannot be empty"
    }
  },
  "premium_loading_failed": {
    "description": "This might indicate a problem with the premium component service.",
    "open_issue": "If the problem persists open an issue in our issue tracker.",
    "title": "There was an error loading the component.",
    "try_again": "Please try again later."
  },
  "premium_lock": {
    "tooltip": "Feature is only supported with a premium subscription"
  },
  "premium_settings": {
    "actions": {
      "delete": "Delete Key",
      "replace": "Replace Key",
      "setup": "Setup",
      "sync": "Allow data sync with rotki Server"
    },
    "delete_confirmation": {
      "message": "Are you sure you want to delete the rotki premium keys for your account? If you want to re-enable premium you will have to enter your keys again.",
      "title": "Delete rotki premium keys?"
    },
    "error": {
      "removing_failed": "Deleting the keys was not successful",
      "setting_failed": "Setting the keys was not successful"
    },
    "fields": {
      "api_key": "API Key",
      "api_secret": "API Secret"
    },
    "get": "Get premium",
    "premium_active": "@:premium_settings.title is active",
    "subtitle": "@:premium_settings.title is an optional subscription service to gain access to analytics, graphs, and unlock many additional features. For more information on what is available visit the {0} website.",
    "title": "rotki Premium"
  },
  "price_accuracy_hint": {
    "tooltip": "These prices are based on the current exchange rate of historical USD values"
  },
  "price_form": {
    "date_non_empty": "The date of the price cannot be empty",
    "from_asset": "From Asset",
    "from_non_empty": "The from asset cannot be empty",
    "historic": {
      "hint": "1 {fromAsset} was worth {price} {toAsset}"
    },
    "latest": {
      "hint": "1 {fromAsset} is worth {price} {toAsset}"
    },
    "price_non_empty": "The price cannot be empty",
    "to_asset": "To Asset",
    "to_non_empty": "The to asset cannot be empty",
    "update_price": "Update price"
  },
  "price_management": {
    "add": {
      "error": {
        "description": "Adding the price was not successful: {message}",
        "title": "Price addition failed"
      }
    },
    "dialog": {
      "add_title": "Add a manual price",
      "edit_title": "Edit a manual price"
    },
    "edit": {
      "error": {
        "description": "Editing the price was not successful: {message}",
        "title": "Price edit failed"
      }
    },
    "from_asset": "From Asset",
    "historic": {
      "add_title": "Add a manual historical price"
    },
    "latest": {
      "add_title": "Add a manual latest price"
    },
    "to_asset": "To Asset"
  },
  "price_oracle_selection": {
    "hint": "* Disabling all the oracles will make it impossible to query prices for assets. You may need to click 'Refresh Prices' to apply the changes."
  },
  "price_oracle_settings": {
    "data_name": "price oracle",
    "historic_prices": "Historic Prices",
    "latest_prices": "Latest Prices",
    "latest_prices_update": "Latest order prices updated. You may need to click the 'Refresh Prices' button to apply the changes.",
    "subtitle": "Manage which price oracles are used, in which order.",
    "title": "Price oracle settings"
  },
  "price_refresh": {
    "button": "Refresh Prices"
  },
  "price_table": {
    "actions": {
      "delete": {
        "tooltip": "Delete the price entry"
      },
      "edit": {
        "tooltip": "Edit the price entry"
      }
    },
    "delete": {
      "dialog": {
        "message": "Are you sure you want to delete this price entry?",
        "title": "Delete the price"
      },
      "failure": {
        "message": "There was an error while deleting the price entry: {message}",
        "title": "Price delete failed"
      }
    },
    "fetch": {
      "failure": {
        "message": "Failed to fetch prices {message}",
        "title": "Price fetch failure"
      }
    },
    "headers": {
      "from_asset": "From Asset",
      "to_asset": "To Asset"
    },
    "is_worth": "is worth",
    "on": "on",
    "refresh_tooltip": "Refresh prices",
    "was_worth": "was worth"
  },
  "prioritized_list": {
    "all_added": "No disabled {namePluralized}",
    "disabled_items": "{num} disabled {namePluralized}",
    "item": {
      "delete": "Disable the {name} entry",
      "empty": "No price {namePluralized} found!"
    }
  },
  "profit_loss_events": {
    "cost_basis": {
      "hide": "Hide Cost Basis",
      "show": "Show Cost Basis"
    },
    "edit_historic_price": "Update historic price",
    "edit_price_warning": "You will need to regenerate the report to see the updated price in the report events.",
    "headers": {
      "pnl_free": "Tax Free PnL",
      "pnl_taxable": "Taxable PnL",
      "tax_free_amount": "Tax Free Amount",
      "taxable_amount": "Taxable Amount"
    },
    "same_action": "This events happen on the same action"
  },
  "profit_loss_overview": {
    "headers": {
      "tax_free_profit_loss": "Tax Free Profit/Loss",
      "taxable_profit_loss": "Taxable Profit/Loss"
    },
    "title": "Overview"
  },
  "profit_loss_report": {
    "actionable": {
      "actions": {
        "pin_section": "Pin Section",
        "regenerate_report": "Re-Generate Report",
        "unpin_section": "Unpin Section"
      },
      "issues_found": "{total} issues found with the generated report",
      "missing_acquisitions": {
        "asset_is_ignored": "This asset is ignored",
        "headers": {
          "found_amount": "Found Amount",
          "missing_acquisitions": "Missing Acquisitions",
          "missing_amount": "Missing Amount",
          "quick_action": "Quick Action",
          "total_missing": "Amount Missing"
        },
        "hint": "Some asset acquisitions are missing. You will need to figure out where you bought them and either import or manually create the relevant acquisition events",
        "show_in_history_event": "Show in history event",
        "title": "Missing Acquisitions ({total})",
        "to": "to"
      },
      "missing_prices": {
        "all_prices_filled": "All prices are filled",
        "headers": {
          "from_asset": "From Asset",
          "to_asset": "To Asset"
        },
        "hint": "Some events are skipped because we cannot find prices for the related assets. You can help rotki by manually inputting the prices. The entries that you don't fill will keep being skipped.",
        "if_sure": "If you are sure, ",
        "input_price": "Input price",
        "no_filled_prices": "No prices are filled",
        "price_is_saved": "Price is saved",
        "price_not_found": "Price not found",
        "refresh_price_hint": "Rate limiting detected when rokti tried to fetch the historical price. You can either fetch the historical price again manually, or input manual price.",
        "regenerate_report_nudge": "click button below to re-generate the report.",
        "skipped_all_events_confirmation": "Are you sure you want to skip all events whose asset price is missing?",
        "title": "Missing Prices ({total})",
        "total_skipped_prices": "{total} prices are skipped"
      },
      "show_issues": "Show Issues"
    },
    "error": {
      "subtitle": "The report generation was not possible due to an error",
      "title": "Profit and Loss Report Generation"
    },
    "loading": "Please wait while your PnL report is loading",
    "loading_hint": "Your report generation might take a while depending on the amount of trades and actions you performed during the selected period.",
    "loading_message": "Please wait while your report is generated...",
    "report_period": "Report starting from {start} to {end}",
    "settings_tooltip": "Open the accounting settings",
    "upgrade": "{processed} total events have been processed starting from {start}.",
    "upgrade2": "The limit of the free version has been reached. To get the full report please upgrade to {link}"
  },
  "profit_loss_reports": {
    "columns": {
      "created": "Creation Date",
      "end": "Period End",
      "start": "Period Start",
      "taxable_profit_loss": "Taxable P/L",
      "taxfree_profit_loss": "Tax Free P/L"
    },
    "debug": {
      "export_data": "Export debug data",
      "export_message": {
        "failure": "Export PnL report debug data failed",
        "success": "PnL report debug data exported successfully",
        "title": "Export PnL report debug data"
      },
      "import_data": "Import debug data",
      "import_data_dialog": {
        "title": "Import PnL report debug data"
      },
      "import_message": {
        "failure": "Import PnL report debug data failed: {message}",
        "success": "PnL report debug data imported successfully",
        "title": "Import PnL report debug data"
      },
      "title": "Debug"
    },
    "notification": {
      "action": "See the report",
      "message": "PnL report from {start} to {end} has been generated.",
      "title": "PnL report has been generated"
    },
    "title": "Generated Reports"
  },
  "progress_screen": {
    "progress": "{progress} %"
  },
  "purge_selector": {
    "centralized_exchanges": "Centralized Exchanges",
    "centralized_exchange_to_clear": {
      "label": "Centralized exchange to clear",
      "hint": "Empty this field to remove the data for all centralized exchanges"
    },
    "chain_to_clear": {
      "label": "Chain to clear",
      "hint": "Empty this field to remove the transaction data for all chains"
    },
    "decentralized_exchanges": "Decentralized Exchanges",
    "decentralized_exchange_to_clear": {
      "label": "Decentralized exchange to clear",
      "hint": "Empty this field to remove the data for all decentralized exchanges"
    },
    "defi_modules": "DeFi Modules",
    "defi_module_to_clear": {
      "label": "DeFi module to clear",
      "hint": "Empty this field to remove the data for all defi modules"
    },
    "label": "Select a data source",
    "tooltip": "Purge data",
    "transactions": "Transactions"
  },
  "queried_address_dialog": {
    "add": "Add address",
    "all_address_queried": "All your ethereum addresses are queried for {module}",
    "remove_tooltip": "Remove the address from the queried addresses",
    "subtitle": "Manage the addresses that will be queried for {module}",
    "title": "Queried Addresses"
  },
  "reports_table": {
    "delete": "Delete report",
    "load": "Load report"
  },
  "rounding_settings": {
    "amount_rounding": "Amount Rounding",
    "amount_rounding_hint": "Specify how the amount (e.g. the amount of an owned asset) is rounded.",
    "round": {
      "down": "Round down",
      "down_description": "Rounds towards zero",
      "half_even": "Half even",
      "half_even_description": "Rounds towards nearest neighbour. If equidistant, rounds towards even neighbour",
      "up": "Round up",
      "up_description": "Rounds away from zero"
    },
    "subtitle": "Set how the displayed amounts will be rounded in the frontend",
    "title": "Amount rounding",
    "value_rounding": "Value Rounding",
    "value_rounding_hint": "Specify how the value (e.g the FIAT value of an owned asset) is rounded."
  },
  "rpc_node_form": {
    "active": "Active",
    "active_hint": "Only active nodes will be queried",
    "endpoint": "Endpoint",
    "owned": "Owned",
    "owned_hint": "Enable if this node is a private node owned by the user",
    "weight": "Weight",
    "weight_hint": "Node weight {weight}/100 (when adjusting a public node's weight other nodes will be adjusted accordingly)",
    "weight_per_hundred": "/100"
  },
  "settings": {
    "go_to_section": "Go to section",
    "security_settings": {
      "subtitle": "Manage your account security",
      "title": "Security"
    },
    "not_saved": "Setting not saved",
    "saved": "Setting saved"
  },
  "snapshot_action_button": {
    "force_save": "Force save",
    "ignore_errors_label": "Ignore Errors",
    "ignore_errors_tooltip": "Save the balance snapshot ignoring any errors on external APIs. This can cause the snapshot to be incomplete.",
    "menu_tooltip": "View the date of the last balances snapshot",
    "messages": {
      "failed_description": "Importing snapshot failed: {message}",
      "success_description": "Snapshot successfully imported. You will be logged out now.",
      "title": "Snapshot import"
    },
    "snapshot_title": "Last balances snapshot",
    "snapshot_tooltip": "This will force taking a snapshot of all your balances, ignoring any cache. Use this sparingly as it may lead to you being rate-limited."
  },
  "snapshot_import_dialog": {
    "balance_snapshot_file": "Balance snapshot file",
    "balance_snapshot_file_suggested": "Suggested filename: balances_snapshot_import.csv",
    "location_data_snapshot_file": "Location data snapshot file",
    "location_data_snapshot_suggested": "Suggested filename: location_data_snapshot_import.csv",
    "title": "Import snapshot manually"
  },
  "sorting_selector": {
    "desc": {
      "sort_asc_tooltip": "Change sort to ascending",
      "sort_desc_tooltip": "Change sort to descending"
    }
  },
  "staking": {
    "eth2": "ETH",
    "kraken": "Kraken",
    "liquity": "Liquity"
  },
  "staking_page": {
    "dropdown_hint": "Select a location to see more details",
    "dropdown_label": "Select location",
    "page": {
      "description": "Select one of the supported locations to see more information about your staked assets.",
      "title": "Staking Locations"
    }
  },
  "statistics": {
    "no_premium_label": "Statistics are"
  },
  "statistics_graph_settings": {
    "infer_zero_timed_balances": {
      "label": "Infer zero timed balances for assets that have no balance at a specific time. This is useful for showing zero balance periods in graphs.",
      "title": "Infer zero timed balances"
    },
    "multiplier": {
      "label": "Multiplier",
      "off": "No missed snapshots will be considered as being zero.",
      "on": "If there is a period of {period} hours or more between two existing balance snapshots then the graph will consider zero balances for that period.",
      "subtitle": "Set after how many hours between two existing balance snapshots the graph will consider zero balances for that period.",
      "title": "Missing snapshot multiplier",
      "validations": {
        "positive_number": "Must be positive number"
      }
    },
    "tooltip": "Asset graph setting"
  },
  "summary_card": {
    "refresh_tooltip": "Refresh {name} balances",
    "title": "{name} balances"
  },
  "sushiswap": {
    "loading": "Please wait while your liquidity pools are getting loaded...",
    "premium": "Sushiswap feature"
  },
  "sync_buttons": {
    "download_tooltip": "Pull the saved data from the server and replace your local database",
    "upload_tooltip": "Push your local database to the server and replace all data there"
  },
  "sync_indicator": {
    "last_data_upload": "Last premium database sync",
    "menu_tooltip": "View the time of the last premium database sync and perform manual sync.",
    "upload_confirmation": {
      "action": "Push | Pull",
      "confirm_check": "I understand",
      "message_download": "By force pulling, your local database will be replaced with data pulled from the rotki server. There is no way to recover any overwritten data, or revert this action. Please be careful when performing this action as it may cause unintended data loss. By proceeding you acknowledge that you understand the dangers of using this action.",
      "message_download_relogin": "After performing the pull, a manual re-login will be required.",
      "message_upload": "By force pushing, any previous synced data residing in the rotki server will be overwritten. There is no way to recover any overwritten data, or revert this action. Please be careful when performing this action as it may cause unintended data loss. By proceeding you acknowledge that you understand the dangers of using this action.",
      "title": "Force Push | Force Pull"
    },
    "db_upload_result": {
      "message": "We could not complete the upload because {reason}",
      "title": "Database sync attempt unsuccessful"
    },
    "setting": {
      "title": "Sync setting",
      "ask_user_upon_size_discrepancy": {
        "title": "Automatic database sync.",
        "label": "Force-push when a size discrepancy occurs during automatic database sync.",
        "confirm_label": "Force-push whenever a size discrepancy occurs."
      }
    }
  },
  "table_filter": {
    "asset_suggestion": "Type the asset symbol or address to search.",
    "exclusion": {
      "description": "Use operator `!=` to filter out option, e.g.",
      "example": "type != evm event"
    },
    "hint": {
      "description": "Type the filter and then press enter e.g.",
      "edit_note": "Click applied filter to edit the value",
      "example": "start = 26/05/2022"
    },
    "label": "Combined filters",
    "saved_filters": {
      "actions": {
        "add": "Save current filter to list",
        "apply": "Apply this saved filter",
        "list": "Open saved filter list",
        "remove": "Remove this saved filter"
      },
      "added": "Filter saved",
      "empty": "You don't have any saved filter. Apply the filter as usual, and click this button {button} to save the filter.",
      "saving": {
        "limited": "You are only allowed to save up to {limit} filters. Remove other filters to be able to add again.",
        "title": "Failed to save filter"
      }
    },
    "start_typing": "Type the value for the {search} filter",
    "title": "Available filters",
    "unsupported_filter": "Unsupported filter:"
  },
  "tag_creator": {
    "labels": {
      "background": "Background",
      "foreground": "Foreground"
    },
    "refresh_tooltip": "Creates a random color combination",
    "validation": {
      "empty_name": "Please provide a tag name"
    }
  },
  "tag_filter": {
    "label": "Filter by tag(s)"
  },
  "tag_manager": {
    "confirmation": {
      "message": "Are you sure you want to delete {tagToDelete}? This will also remove all mappings of this tag.",
      "title": "Confirm tag deletion"
    },
    "my_tags": "My Tags",
    "subtitle": "Create new tags or modify existing",
    "title": "Tag Manager"
  },
  "task_manager": {
    "error": "An error occurred while processing task [{taskId}] '{title}': {error}"
  },
  "theme_manager_lock": {
    "description": "Theme customization is only available with a premium subscription",
    "subtitle": "Manage colors for the app theme",
    "title": "Theme"
  },
  "theme_switch_lock": {
    "tooltip": "Switching to dark mode is only available under a premium subscription"
  },
  "timeframe_settings": {
    "default_timeframe": "Dashboard graph default timeframe",
    "default_timeframe_description": "Set the default time frame for the dashboard graph. This timeframe will be pre-selected upon login. By default it will remember the previous session's selection.",
    "inactive_timeframes": "Inactive Timeframes",
    "visible_timeframes": "Visible Timeframes"
  },
  "trade_history": {
    "loading": "Please wait while your trades are getting loaded..."
  },
  "transactions": {
    "actions": {
      "add_event": "Add new event",
      "add_event_here": "Add new event here",
      "redecode_events": "Redecode events",
      "redecode_page": "Redecode page",
      "delete_transaction": "Delete transaction & events"
    },
    "cache_refresh": {
      "refreshing": "Refreshing protocol cache data"
    },
    "dialog": {
      "add_tx": "Add transaction by tx hash",
      "delete": {
        "message": "Are you sure you want to delete this transaction and its events? You will have to purge all transactions or add by the transaction hash to restore them.",
        "title": "Delete transaction and events",
        "error": {
          "message": "Failed: {message}",
          "title": "Delete EVM transaction"
        }
      }
    },
    "events": {
      "actions": {
        "delete": "Delete event",
        "edit": "Edit event"
      },
      "confirmation": {
        "delete": {
          "message": "Are you sure you want to delete the event?",
          "title": "Delete Event"
        },
        "ignore": {
          "action": "Yes, Ignore the Transaction",
          "message": "A transaction requires at least 1 event. Do you want to ignore the transaction in accounting instead?",
          "title": "Cannot Delete Event"
        },
        "reset": {
          "message": "There are custom events in this transaction",
          "options": {
            "keep_custom_events": "Don't remove my custom events",
            "remove_custom_events": "Remove custom events and redecode the transaction"
          }
        }
      },
      "customized_event": "Customized event",
      "dialog": {
        "add": {
          "title": "Add Event"
        },
        "edit": {
          "title": "Edit Event"
        }
      },
      "export": {
        "confirmation_message": "Are you sure you want to export this document with the selected filters applied?"
      },
      "form": {
        "address": {
          "label": "Address",
          "validation": {
            "valid": "The address is invalid, fill it with valid address"
          }
        },
        "advanced": "Advanced fields",
        "amount": {
          "validation": {
            "non_empty": "The amount field cannot be empty."
          }
        },
        "asset": {
          "validation": {
            "non_empty": "The asset field cannot be empty"
          }
        },
        "asset_price": {
          "hint": "If you change the asset price, rotki will save the historic price that will be considered in PnL report calculation",
          "label": "Asset price in {symbol} at the time"
        },
        "block_number": {
          "label": "Block Number",
          "validation": {
            "non_empty": "The block number field cannot be empty."
          }
        },
        "counterparty": {
          "validation": {
            "valid": "The counterparty field is invalid, fill with available counterparties, or valid address"
          }
        },
        "datetime": {
          "hint": "The date & time of when the event happened"
        },
        "depositor": {
          "label": "Depositor Address",
          "validation": {
            "non_empty": "The depositor field cannot be empty.",
            "valid": "The depositor is invalid, fill it with valid address"
          }
        },
        "event_identifier": {
          "label": "Event Identifier",
          "validation": {
            "non_empty": "The event identifier field cannot be empty."
          }
        },
        "event_subtype": {
          "label": "Event Subtype",
          "validation": {
            "non_empty": "The event subtype field cannot be empty."
          }
        },
        "event_type": {
          "label": "Event Type",
          "validation": {
            "non_empty": "The event type field cannot be empty."
          }
        },
        "extra_data": {
          "label": "Extra Data"
        },
        "fee_recipient": {
          "label": "Fee Recipient Address",
          "validation": {
            "non_empty": "The fee recipient field cannot be empty.",
            "valid": "The fee recipient is invalid, fill it with valid address"
          }
        },
        "fiat_value": {
          "validation": {
            "non_empty": "The {currency} value field cannot be empty."
          }
        },
        "is_exit": {
          "label": "Is Exited?"
        },
        "is_mev_reward": {
          "label": "Is Mev Reward?"
        },
        "location": {
          "validation": {
            "non_empty": "The location field cannot be empty."
          }
        },
        "location_label": {
          "label": "Location Label"
        },
        "notes": {
          "hint": "[Optional] Additional notes to store for the action"
        },
        "product": {
          "label": "Product",
          "validation": {
            "valid": "The product field is invalid, fill with available products"
          }
        },
        "resulting_combination": {
          "label": "Resulting combination",
          "unknown": "The resulting combination is unknown, this event won't be processed correctly."
        },
        "sequence_index": {
          "label": "Sequence Index",
          "validation": {
            "non_empty": "The sequence index field cannot be empty."
          }
        },
        "tx_hash": {
          "validation": {
            "non_empty": "The tx hash field cannot be empty.",
            "valid": "The tx hash is invalid, fill it with valid tx hash"
          }
        },
        "validator_index": {
          "label": "Validator Index",
          "validation": {
            "non_empty": "The validator index field cannot be empty."
          }
        },
        "withdrawal_address": {
          "label": "Withdrawal Address",
          "validation": {
            "non_empty": "The withdrawal field cannot be empty.",
            "valid": "The withdrawal is invalid, fill it with valid address"
          }
        }
      },
      "headers": {
        "eth_block_event": "Block {blockNumber} produced",
        "eth_deposit_event": "Deposit events {txHash}",
        "eth_withdrawal_event": "Withdrawal for validator {validatorIndex}",
        "event_identifier": "Event information",
        "evm_event": "Transaction {txHash}",
        "history_event": "{location} event"
      },
      "loading": "Loading events...",
      "no_data": "Events are hidden because they contain ignored assets",
      "show_missing_acquisition": "Showing event for missing acquisition",
      "skipped": {
        "csv_export_error": "There was an error with export",
        "download_failed": "Download of CSV is not possible",
        "headers": {
          "number": "Number of skipped events"
        },
        "no_skipped_events": "No skipped events found",
        "reprocess": {
          "action": "Reprocess events",
          "failed": {
            "title": "Error reprocessing skipped events",
            "no_processed_events": "No skipped external events processed"
          },
          "success": {
            "all": "All skipped external events have been processed",
            "some": "{successful} of {total} skipped external events have been processed",
            "title": "Skipped events processed"
          }
        }
      },
      "view": {
        "hide": "Hide events",
        "load_more": "Load more events ({length})",
        "show": "Show events ({length})"
      }
    },
    "events_decoding": {
      "actions": {
        "redecode_missing_events": "Redecode missing events"
      },
      "confirmation": "This action will redecode all the events except the customized ones, and may take a long time depending on the amount of transactions to process. Are you sure you want to continue?",
      "decoded": {
        "true": "All transactions have been processed.",
        "false": "Some transactions need to be processed."
      },
      "fetching": "Checking transaction decoding status",
      "transactions_processed": "{processed} / {total} transactions processed",
      "preparing": "Decoding transactions, please wait...",
      "progress": "Progress",
      "redecode_all": "Redecode All Transactions",
      "title": "Transaction decoding status",
      "undecoded_transactions": "Undecoded transactions",
      "decoding": {
        "processing": "Decoding {count} transaction | Decoding {count} of {total} transactions",
        "pending": "{count} Undecoded transaction | {count} Undecoded transactions",
        "done": "Decoded {count} transaction | Decoded {count} transactions",
        "all": "Redecoding EVM transactions",
        "all_done": "Done redecoding EVM transactions"
      }
    },
    "filter": {
      "account": "Filter by account",
      "address": "filter by counterparty address",
      "asset": "filter by the asset of the events",
      "customized_only": "Show only customized events",
      "date_hint": "format {format} HH:mm:ss (time/seconds are optional)",
      "end_date": "filter by the end date of the transaction period",
      "entry_type": "filter by entry type",
      "event_type": "filter by event type",
      "event_subtype": "filter by event sub type",
      "location": "filter by event location",
      "product": "filter by product",
      "protocol": "filter by the protocol of the events",
      "show_ignored_assets": "Show entries with ignored assets",
      "start_date": "filter by the start date of the transaction period",
      "tx_hash": "filter by tx hash(es)",
      "validator_index": "filter by validator index(es)"
    },
    "form": {
      "account": {
        "label": "Account to be associated with the transaction",
        "validation": {
          "non_empty": "The account field cannot be empty"
        }
      },
      "tx_hash": {
        "validation": {
          "non_empty": "The tx hash field cannot be empty.",
          "valid": "Please input valid tx hash."
        }
      }
    },
    "ignore": "Ignore events in Accounting",
    "protocol_cache_updates": {
      "hint": "Refreshing {protocol} cache on {chain} ({processed}/{total})",
      "no_ongoing": "No ongoing refresh happening.",
      "outdated_data": "Outdated pools",
      "refreshing": "Refreshing protocol cache",
      "title": "Protocol cache updates status",
      "pools_refreshed": "{processed} / {total} pools refreshed",
      "protocol_pools_refreshed": "{processed} / {total} {protocol} pools refreshed"
    },
    "query_status": {
      "date_range": "Querying {status} for {address} between {start} and {end}",
      "done_date_range": "Done querying all transactions for {address} between {start} and {end}",
      "done_end_date": "Done querying all transactions for {address} until {end}",
      "done_group": "Done querying all transactions information for {count} address | Done querying all transactions information for {count} addresses",
      "end_date": "Querying {status} for {address} until {end}",
      "group": "Querying evm transactions information for {count} address | Querying evm transactions information for {count} addresses",
      "latest_period_date_range": "Latest successfully queried period is between {start} and {end}",
      "latest_period_end_date": "Latest successfully queried period is until {end}",
      "statuses": {
        "querying_evm_tokens_transactions": "evm tokens transactions",
        "querying_internal_transactions": "evm internal transactions",
        "querying_transactions": "evm transactions"
      },
      "title": "Evm Transactions Query Status"
    },
    "query_status_events": {
      "date_range": "Querying events for {name} between {start} and {end}",
      "done_date_range": "Done querying all events for {name} between {start} and {end}",
      "done_end_date": "Done querying all events for {name} until {end}",
      "done_group": "Done querying all events for {count} location | Done querying all events for {count} locations",
      "end_date": "Querying events for {name} until {end}",
      "group": "Querying events for {count} location | Querying events for {count} locations",
      "latest_period_date_range": "Latest successfully queried period is between {start} and {end}",
      "latest_period_end_date": "Latest successfully queried period is until {end}",
      "title": "History Events Query Status"
    },
    "query_all": {
      "done_group": "Done querying all events and transactions",
      "group": "Querying events and transactions",
      "modal_title": "Query Status"
    },
    "refresh_tooltip": "Fetch latest events",
    "title": "History Events",
    "unignore": "Unignore events in Accounting"
  },
  "underlying_token_manager": {
    "delete_tooltip": "Delete the underlying token",
    "edit_tooltip": "Edit an underlying token",
    "hint": "The percentage of an underlying asset in the token. e.g. A uniswap lp token is consisted of two underlying tokens with a 50% weight each.",
    "labels": {
      "tokens": "Underlying tokens",
      "weight": "Weight"
    },
    "tokens": {
      "token_kind": "Token Kind",
      "weight": "Weight",
      "weight_percentage": "{weight} %"
    },
    "validation": {
      "address_non_empty": "Address cannot be empty",
      "non_empty": "Please set a weight value",
      "not_valid": "The specified weight does not seem like a valid value",
      "out_of_range": "Weight can be from 1-100%",
      "valid": "Please input valid ETH address"
    }
  },
  "uniswap": {
    "assets_non_premium": "Upgrade to @:uniswap.premium to see assets information",
    "loading": "Please wait while your liquidity pools are getting loaded...",
    "loading_non_premium": "Loading the liquidity pool balances might take a while... Consider upgrading to {0} for faster load times.",
    "premium": "premium",
    "price_range": "Price Range"
  },
  "update_indicator": {
    "version": "An Updated Version ({appVersion}) of rotki is available"
  },
  "update_notifier": {
    "update_available": "An updated version of the frontend is available."
  },
  "update_popup": {
    "download_failed": {
      "message": "An error occurred while downloading the application update. For more information check the application log file (rotki_electron.log)."
    },
    "download_nudge": "Would you like to download it?",
    "download_progress": "Please wait while the application update is downloading",
    "downloaded": "The updated version will be installed on the next restart. Would you like to restart the application now to apply the update?",
    "install_failed": {
      "message": "An error occurred while installing the application update: {message}"
    },
    "messages": "A new version of rotki is available. See the {releaseNotes}.",
    "release_notes": "release notes",
    "restart": "rotki will restart in a moment to apply the update."
  },
  "upgrade_row": {
    "events": "Processed {limit} out of {total} {label} from {from} until {to}. To view more please upgrade to {link}",
    "rotki_premium": "rotki Premium",
    "upgrade": "Displaying {limit} out of {total} {label}. To view more please upgrade to {link}"
  },
  "user_dropdown": {
    "change_privacy_mode": {
      "label": "Change Privacy Mode",
      "normal_mode": {
        "description": "Show both amount and percentage",
        "label": "Normal"
      },
      "private_mode": {
        "description": "Hide amount and percentage",
        "label": "Private"
      },
      "scramble": {
        "label": "Scramble the amount"
      },
      "semi_private_mode": {
        "description": "Hide amount and show percentage",
        "label": "Semi Private"
      }
    },
    "confirmation": {
      "message": "Are you sure you want to log out of your current rotki session?",
      "title": "Confirmation Required"
    },
    "logout": "Logout",
    "settings": "Settings",
    "switch_theme": "Switch Theme"
  },
  "validator_filter_input": {
    "label": "Select validator"
  },
  "watcher_dialog": {
    "add_error": "Error adding the watcher: {message}",
    "add_success": "Successfully added watcher.",
    "add_watcher": "Add watcher",
    "delete_error": "Error deleting the watcher: {message}",
    "delete_success": "Successfully deleted watcher.",
    "edit": "Edit watchers",
    "edit_error": "Error editing the watcher: {message}",
    "edit_success": "Successfully edited watcher.",
    "labels": {
      "operation": "Operation",
      "type": "Watcher Type"
    },
    "ratio": {
      "ge": ">= (greater than or equal to)",
      "gt": ">  (greater than)",
      "le": "<= (less than or equal to)",
      "lt": "<  (less than)"
    },
    "types": {
      "make_collateralization_ratio": "Collateralization Ratio Watcher (Maker)"
    }
  },
  "welcome": {
    "update": {
      "learn_more": "Learn More",
      "title": "rotki has been updated",
      "text": "You have just updated rotki to v{version}. To learn more about the features and improvements included in this release press the button below."
    }
  },
  "win_unsupported": {
    "header": "Unsupported Windows Version",
    "message": "rotki's minimum supported Windows version is Windows 8(6.2)"
  },
  "yearn_asset_table": {
    "headers": {
      "roi": "ROI",
      "underlying_asset": "Underlying Asset",
      "vault": "Vault",
      "vault_asset": "Vault Asset",
      "version": "Version"
    },
    "title": "Yearn Vaults"
  }
}<|MERGE_RESOLUTION|>--- conflicted
+++ resolved
@@ -1513,10 +1513,7 @@
       "edit_subtitle": "Modify account details",
       "edit_title": "Edit blockchain account"
     },
-<<<<<<< HEAD
     "group_label": "Blockchain balances",
-=======
->>>>>>> 3c372aa0
     "title": "Blockchain Balances per asset",
     "unify_accounts_table": "Unify accounts table"
   },
