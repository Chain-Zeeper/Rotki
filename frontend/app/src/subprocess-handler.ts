--- conflicted
+++ resolved
@@ -353,16 +353,6 @@
     this.backendOutput = `${this.backendOutput} ${msg.toString()}`;
   }
 
-<<<<<<< HEAD
-  private terminateBackend = (client: ChildProcess) =>
-    new Promise<void>((resolve, reject) => {
-      if (!client.pid) {
-        this.logToFile('subprocess was already terminated (no process id pid found)');
-        this.childProcess = undefined;
-        this._port = undefined;
-        resolve();
-        return;
-=======
   private terminateBackend = (client: ChildProcess): void => {
     if (!client.pid) {
       this.logToFile('subprocess was already terminated (no process id pid found)');
@@ -372,27 +362,12 @@
         this.logToFile(`attempting to kill process: ${client.pid}`);
         const success = client.kill();
         this.logToFile(`The Python sub-process was terminated successfully (${client.killed}) (${success})`);
->>>>>>> bdd95605
-      }
-    }
-
-<<<<<<< HEAD
-      client.once('exit', () => {
-        this.logToFile(`The Python sub-process was terminated successfully (${client.killed})`);
-        resolve();
-        this.childProcess = undefined;
-        this._port = undefined;
-      });
-      client.once('error', (e) => {
-        reject(e);
-      });
-      client.kill();
-    });
-=======
+      }
+    }
+
     this.childProcess = undefined;
     this._port = undefined;
   };
->>>>>>> bdd95605
 
   private guessPackaged() {
     const path = SubprocessHandler.packagedBackendPath();
