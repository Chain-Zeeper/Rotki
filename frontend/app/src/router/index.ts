--- conflicted
+++ resolved
@@ -3,11 +3,8 @@
 import Vue from 'vue';
 import Router from 'vue-router';
 import { Routes } from '@/router/routes';
-<<<<<<< HEAD
 import { NoteLocation } from '@/types/notes';
-=======
 import { checkIfDevelopment } from '@/utils/env-utils';
->>>>>>> e8390ded
 
 Vue.use(Router);
 
