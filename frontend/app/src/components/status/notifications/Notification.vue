<script setup lang="ts">
import { type NotificationAction, type NotificationData, Severity } from '@rotki/common/lib/messages';
import dayjs from 'dayjs';

const props = withDefaults(
  defineProps<{
    notification: NotificationData;
    popup?: boolean;
  }>(),
  { popup: false },
);

const emit = defineEmits<{ (e: 'dismiss', id: number): void }>();

const css = useCssModule();
const { t } = useI18n();
const { copy: copyToClipboard } = useClipboard();

const { notification } = toRefs(props);

const actions: ComputedRef<NotificationAction[]> = computed(() => {
  const action = get(notification).action;

  if (!action)
    return [];
  if (!Array.isArray(action))
    return [action];

  return action;
});

function dismiss(id: number) {
  emit('dismiss', id);
}

const icon = computed(() => {
  switch (get(notification).severity) {
    case Severity.ERROR:
    case Severity.INFO:
      return 'error-warning-line';
    case Severity.WARNING:
      return 'alarm-warning-line';
    case Severity.REMINDER:
      return 'alarm-line';
  }
  return '';
});

const color = computed(() => {
  if (get(notification).action)
    return 'warning';

  switch (get(notification).severity) {
    case Severity.ERROR:
      return 'error';
    case Severity.INFO:
      return 'info';
    case Severity.WARNING:
      return 'warning';
    case Severity.REMINDER:
      return 'reminder';
    default:
      return '';
  }
});

const circleBgClass = computed(() => {
  switch (props.notification.severity) {
    case Severity.ERROR:
      return 'bg-rui-error';
    case Severity.INFO:
      return 'bg-rui-info';
    case Severity.WARNING:
      return 'bg-rui-warning';
    case Severity.REMINDER:
      return 'bg-rui-secondary';
    default:
      return 'bg-rui-success';
  }
});

const date = computed(() => dayjs(get(notification).date).format('LLL'));

async function copy() {
  const { message, i18nParam } = get(notification);
  let messageText = message;

  if (i18nParam) {
    messageText = t(i18nParam.message, {
      service: i18nParam.props.service,
      location: i18nParam.props.location,
      url: i18nParam.props.url,
    });
  }
  await copyToClipboard(messageText);
}

function doAction(id: number, action: NotificationAction) {
  action.action?.();
  if (!action.persist)
    dismiss(id);
}

const message = ref();
const MAX_HEIGHT = 64;

const { height } = useElementSize(message);

const showExpandArrow = computed(() => get(height) > MAX_HEIGHT);
const expanded: Ref<boolean> = ref(false);

const messageWrapperStyle = computed(() => {
  if (!get(showExpandArrow))
    return {};

  const usedHeight = get(expanded) ? get(height) + 24 : MAX_HEIGHT;
  return {
    height: `${usedHeight}px`,
  };
});

function messageClicked() {
  if (!get(showExpandArrow) && get(expanded))
    return;

  set(expanded, true);
}

function buttonClicked() {
  set(expanded, !get(expanded));
}
</script>

<template>
  <RuiCard
    :class="[
      css.notification,
      {
        [css[`bg_${color}`]]: color,
        [css.flat]: !color,
        [css.popup]: popup,
      },
    ]"
    class="!p-2 !pb-1.5"
    no-padding
    :variant="popup ? 'flat' : 'outlined'"
  >
    <div class="flex pb-1 items-center overflow-hidden">
      <div
        class="mr-3 ml-1 my-0 rounded-full p-2"
        :class="circleBgClass"
      >
        <RuiIcon
          size="20"
          class="text-white"
          :name="icon"
        />
      </div>
      <div class="flex-1 text-truncate">
        <div
          class="font-medium text-truncate"
          :title="notification.title"
        >
          {{ notification.title }}
        </div>
        <div class="text-caption text-rui-text-secondary -mt-0.5">
          {{ date }}
        </div>
      </div>
<<<<<<< HEAD
      <RuiTooltip
        :popper="{ placement: 'bottom', offsetDistance: 0 }"
        :open-delay="400"
=======
      <RuiButton
        variant="text"
        icon
        class="!p-2"
        @click="dismiss(notification.id)"
>>>>>>> a60402ba
      >
        <RuiIcon name="close-line" />
      </RuiButton>
    </div>
    <div
      class="mt-1 px-2 break-words text-rui-text-secondary text-body-2 leading-2 group"
      :class="[
        css.message,
        {
          'cursor-pointer': showExpandArrow && !expanded,
          'pb-6': showExpandArrow && expanded,
        },
      ]"
      :style="messageWrapperStyle"
      @click="messageClicked()"
    >
      <div ref="message">
        <MissingKeyNotification
          v-if="notification.i18nParam"
          :params="notification.i18nParam"
        />
        <div
          v-else
          :title="notification.message"
        >
          {{ notification.message }}
        </div>
      </div>
      <div
        v-if="showExpandArrow"
        :class="css.expand"
      >
        <RuiButton
          class="!p-0.5"
          :class="css['expand-button']"
          @click.stop="buttonClicked()"
        >
          <RuiIcon
            :name="expanded ? 'arrow-up-s-line' : 'arrow-down-s-line'"
            :class="{ 'invisible opacity-0 group-hover:translate-y-1': !expanded }"
            class="transition-all group-hover:visible group-hover:opacity-100 group-hover:-translate-y-1 text-rui-text-secondary"
            size="20"
          />
        </RuiButton>
      </div>
    </div>
    <div class="flex mt-1 gap-2 mx-0.5">
      <RuiButton
        v-for="(action, index) in actions"
        :key="index"
        color="primary"
        variant="text"
        size="sm"
        @click="doAction(notification.id, action)"
      >
        {{ action.label }}
        <template #append>
          <RuiIcon
            :name="action.icon ?? 'arrow-right-line'"
            size="16"
          />
        </template>
      </RuiButton>
<<<<<<< HEAD
      <RuiTooltip
        :popper="{ placement: 'bottom', offsetDistance: 0 }"
        :open-delay="400"
=======
      <RuiButton
        color="primary"
        variant="text"
        size="sm"
        @click="copy()"
>>>>>>> a60402ba
      >
        {{ t('common.actions.copy') }}
        <template #append>
          <RuiIcon
            name="file-copy-line"
            size="16"
          />
        </template>
      </RuiButton>
    </div>
  </RuiCard>
</template>

<style module lang="scss">
.notification {
  max-width: 400px;

  &.popup {
    @apply rounded-none #{!important};
  }

  .expand {
    @apply bg-gradient-to-b from-transparent to-white absolute bottom-0 w-full;

    &-button {
      @apply w-full bg-gradient-to-b from-transparent to-white;
      background-color: transparent !important;
    }
  }

  @each $color in (warning, error, info, secondary) {
    &.bg_#{$color} {
      @apply bg-rui-#{$color}/[.1] #{!important};

      .expand {
        &-button {
          @apply to-rui-#{$color}/[.1] #{!important};
        }
      }
    }
  }
}

.message {
  @apply overflow-hidden whitespace-pre-line relative transition-all;
}

:global(.dark) {
  .notification {
    &.flat {
      .expand {
        @apply to-[#1E1E1E];

        &-button {
          @apply to-[#1E1E1E]
        }
      }
    }

    &:not(.flat) {
      .expand {
        @apply to-[#363636];
      }
    }

    &.popup {
      &:not(.flat) {
        .expand {
          @apply to-[#333];
        }
      }
    }
  }
}
</style><|MERGE_RESOLUTION|>--- conflicted
+++ resolved
@@ -167,17 +167,11 @@
           {{ date }}
         </div>
       </div>
-<<<<<<< HEAD
-      <RuiTooltip
-        :popper="{ placement: 'bottom', offsetDistance: 0 }"
-        :open-delay="400"
-=======
       <RuiButton
         variant="text"
         icon
         class="!p-2"
         @click="dismiss(notification.id)"
->>>>>>> a60402ba
       >
         <RuiIcon name="close-line" />
       </RuiButton>
@@ -241,17 +235,11 @@
           />
         </template>
       </RuiButton>
-<<<<<<< HEAD
-      <RuiTooltip
-        :popper="{ placement: 'bottom', offsetDistance: 0 }"
-        :open-delay="400"
-=======
       <RuiButton
         color="primary"
         variant="text"
         size="sm"
         @click="copy()"
->>>>>>> a60402ba
       >
         {{ t('common.actions.copy') }}
         <template #append>
