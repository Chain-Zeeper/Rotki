<script setup lang="ts">
import { type AssetBalance, type BigNumber } from '@rotki/common';
import { type ComputedRef, type PropType } from 'vue';
import { Blockchain } from '@rotki/common/lib/blockchain';
<<<<<<< HEAD
import { HistoryEventEntryType } from '@rotki/common/lib/history/events';
import { type LiquityLoan } from '@/types/defi/liquity';
=======
import LoanDebt from '@/components/defi/loan/LoanDebt.vue';
import LoanHeader from '@/components/defi/loan/LoanHeader.vue';
import LiquityCollateral from '@/components/defi/loan/loans/liquity/LiquityCollateral.vue';
import LiquityLiquidation from '@/components/defi/loan/loans/liquity/LiquityLiquidation.vue';
import PremiumCard from '@/components/display/PremiumCard.vue';
import { type LiquityLoan } from '@/store/defi/liquity/types';
import {
  HistoryEventType,
  TransactionEventProtocol
} from '@/types/transaction';
>>>>>>> fc39e182

const props = defineProps({
  loan: {
    required: true,
    type: Object as PropType<LiquityLoan>
  }
});

const { loan } = toRefs(props);
const debt: ComputedRef<AssetBalance> = computed(() => get(loan).balance.debt);
const collateral: ComputedRef<AssetBalance> = computed(
  () => get(loan).balance.collateral
);
const ratio: ComputedRef<BigNumber | null> = computed(
  () => get(loan).balance.collateralizationRatio
);
const liquidationPrice: ComputedRef<BigNumber | null> = computed(
  () => get(loan).balance.liquidationPrice
);
const premium = usePremium();
const { tc } = useI18n();
<<<<<<< HEAD
const chain = Blockchain.ETH;
=======

const { scrambleIdentifier } = useScramble();
>>>>>>> fc39e182
</script>

<template>
  <v-row>
    <v-col cols="12">
      <loan-header class="mt-8 mb-6" :owner="loan.owner">
        {{
          tc('liquity_lending.header', 0, {
            troveId: scrambleIdentifier(loan.balance.troveId)
          })
        }}
      </loan-header>
      <v-row no-gutters>
        <v-col cols="12" md="6" class="pe-md-4">
          <liquity-collateral :collateral="collateral" :ratio="ratio" />
        </v-col>
        <v-col
          v-if="liquidationPrice"
          cols="12"
          md="6"
          class="ps-md-4 pt-8 pt-md-0"
        >
          <liquity-liquidation
            :price="liquidationPrice"
            :asset="collateral.asset"
          />
        </v-col>
        <v-col
          cols="12"
          md="6"
          class=""
          :class="{
            'pt-8 ps-md-0 pe-md-4': !!liquidationPrice,
            'ps-md-4': !liquidationPrice
          }"
        >
          <loan-debt :debt="debt" :asset="debt.asset" />
        </v-col>
      </v-row>
      <div v-if="!premium" class="mt-8">
        <premium-card :title="tc('liquity_lending.trove_events')" />
      </div>
      <div v-else>
        <history-events-view
          use-external-account-filter
          :section-title="tc('liquity_lending.trove_events')"
          :protocols="['liquity']"
          :external-account-filter="[{ chain, address: loan.owner }]"
          :only-chains="[chain]"
          :entry-types="[HistoryEventEntryType.EVM_EVENT]"
        />
      </div>
    </v-col>
  </v-row>
</template><|MERGE_RESOLUTION|>--- conflicted
+++ resolved
@@ -2,21 +2,8 @@
 import { type AssetBalance, type BigNumber } from '@rotki/common';
 import { type ComputedRef, type PropType } from 'vue';
 import { Blockchain } from '@rotki/common/lib/blockchain';
-<<<<<<< HEAD
 import { HistoryEventEntryType } from '@rotki/common/lib/history/events';
 import { type LiquityLoan } from '@/types/defi/liquity';
-=======
-import LoanDebt from '@/components/defi/loan/LoanDebt.vue';
-import LoanHeader from '@/components/defi/loan/LoanHeader.vue';
-import LiquityCollateral from '@/components/defi/loan/loans/liquity/LiquityCollateral.vue';
-import LiquityLiquidation from '@/components/defi/loan/loans/liquity/LiquityLiquidation.vue';
-import PremiumCard from '@/components/display/PremiumCard.vue';
-import { type LiquityLoan } from '@/store/defi/liquity/types';
-import {
-  HistoryEventType,
-  TransactionEventProtocol
-} from '@/types/transaction';
->>>>>>> fc39e182
 
 const props = defineProps({
   loan: {
@@ -38,12 +25,8 @@
 );
 const premium = usePremium();
 const { tc } = useI18n();
-<<<<<<< HEAD
+const { scrambleIdentifier } = useScramble();
 const chain = Blockchain.ETH;
-=======
-
-const { scrambleIdentifier } = useScramble();
->>>>>>> fc39e182
 </script>
 
 <template>
