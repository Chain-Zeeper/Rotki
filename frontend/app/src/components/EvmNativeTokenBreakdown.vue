<script setup lang="ts">
import groupBy from 'lodash/groupBy';
import { type DataTableHeader } from 'vuetify';
<<<<<<< HEAD
=======
import { type BigNumber } from '@rotki/common/lib';
import { useAccountBalancesStore } from '@/store/blockchain/accountbalances';
import { useBalancesBreakdownStore } from '@/store/balances/breakdown';
import { zeroBalance } from '@/utils/bignumbers';
import { balanceSum, calculatePercentage } from '@/utils/calculation';
>>>>>>> fc39e182
import { CURRENCY_USD } from '@/types/currencies';

const props = withDefaults(
  defineProps<{
    identifier: string;
    blockchainOnly?: boolean;
    showPercentage?: boolean;
    total?: BigNumber | null;
  }>(),
  {
    blockchainOnly: false,
    showPercentage: false,
    total: null
  }
);

const { identifier, blockchainOnly, showPercentage, total } = toRefs(props);

const { getBreakdown: getBlockchainBreakdown } = useAccountBalances();
const { assetBreakdown } = useBalancesBreakdown();

const breakdowns = computed(() => {
  const asset = get(identifier);
  const data = get(blockchainOnly)
    ? get(getBlockchainBreakdown(asset))
    : get(assetBreakdown(asset));

  const grouped = groupBy(data, 'location');

  return Object.entries(grouped).map(([location, breakdown]) => {
    const balance = zeroBalance();
    return {
      location,
      balance: breakdown.reduce(
        (previousValue, currentValue) =>
          balanceSum(previousValue, currentValue.balance),
        balance
      )
    };
  });
});

const { tc } = useI18n();
const { currencySymbol } = storeToRefs(useGeneralSettingsStore());

<<<<<<< HEAD
const tableHeaders = computed<DataTableHeader[]>(() => [
  {
    text: t('common.location').toString(),
    value: 'location',
    align: 'center',
    width: '120px'
  },
  {
    text: t('common.amount').toString(),
    value: 'balance.amount',
    align: 'end'
  },
  {
    text: t('asset_locations.header.value', {
      symbol: get(currencySymbol) ?? CURRENCY_USD
    }).toString(),
    value: 'balance.usdValue',
    align: 'end'
  }
]);
=======
const tableHeaders = computed<DataTableHeader[]>(() => {
  const headers: DataTableHeader[] = [
    {
      text: tc('common.location'),
      value: 'location',
      align: 'center',
      class: 'text-no-wrap'
    },
    {
      text: tc('common.amount'),
      value: 'balance.amount',
      align: 'end',
      width: '60%'
    },
    {
      text: tc('asset_locations.header.value', 0, {
        symbol: get(currencySymbol) ?? CURRENCY_USD
      }),
      value: 'balance.usdValue',
      align: 'end'
    }
  ];

  if (get(showPercentage)) {
    headers.push({
      text: tc('asset_locations.header.percentage'),
      value: 'percentage',
      align: 'end',
      class: 'text-no-wrap',
      sortable: false
    });
  }

  return headers;
});

const percentage = (value: BigNumber) => {
  const totalVal = get(total);
  if (!totalVal) {
    return '';
  }
  return calculatePercentage(value, totalVal);
};
>>>>>>> fc39e182
</script>

<template>
  <v-sheet outlined>
    <data-table
      :headers="tableHeaders"
      :items="breakdowns"
      sort-by="balance.amount"
    >
      <template #item.location="{ item }">
        <location-display
          :identifier="item.location"
          :detail-path="item.detailPath"
        />
      </template>
      <template #item.balance.amount="{ item }">
        <amount-display :value="item.balance.amount" />
      </template>
      <template #item.balance.usdValue="{ item }">
        <amount-display
          show-currency="symbol"
          :amount="item.balance.amount"
          :price-asset="identifier"
          fiat-currency="USD"
          :value="item.balance.usdValue"
        />
      </template>
      <template #item.percentage="{ item }">
        <percentage-display :value="percentage(item.balance.usdValue)" />
      </template>
    </data-table>
  </v-sheet>
</template><|MERGE_RESOLUTION|>--- conflicted
+++ resolved
@@ -1,14 +1,9 @@
 <script setup lang="ts">
 import groupBy from 'lodash/groupBy';
 import { type DataTableHeader } from 'vuetify';
-<<<<<<< HEAD
-=======
 import { type BigNumber } from '@rotki/common/lib';
-import { useAccountBalancesStore } from '@/store/blockchain/accountbalances';
-import { useBalancesBreakdownStore } from '@/store/balances/breakdown';
 import { zeroBalance } from '@/utils/bignumbers';
 import { balanceSum, calculatePercentage } from '@/utils/calculation';
->>>>>>> fc39e182
 import { CURRENCY_USD } from '@/types/currencies';
 
 const props = withDefaults(
@@ -54,34 +49,13 @@
 const { tc } = useI18n();
 const { currencySymbol } = storeToRefs(useGeneralSettingsStore());
 
-<<<<<<< HEAD
-const tableHeaders = computed<DataTableHeader[]>(() => [
-  {
-    text: t('common.location').toString(),
-    value: 'location',
-    align: 'center',
-    width: '120px'
-  },
-  {
-    text: t('common.amount').toString(),
-    value: 'balance.amount',
-    align: 'end'
-  },
-  {
-    text: t('asset_locations.header.value', {
-      symbol: get(currencySymbol) ?? CURRENCY_USD
-    }).toString(),
-    value: 'balance.usdValue',
-    align: 'end'
-  }
-]);
-=======
 const tableHeaders = computed<DataTableHeader[]>(() => {
   const headers: DataTableHeader[] = [
     {
       text: tc('common.location'),
       value: 'location',
       align: 'center',
+      width: '120px',
       class: 'text-no-wrap'
     },
     {
@@ -119,7 +93,6 @@
   }
   return calculatePercentage(value, totalVal);
 };
->>>>>>> fc39e182
 </script>
 
 <template>
