import logging
from collections import deque
from json.decoder import JSONDecodeError
from typing import TYPE_CHECKING, Any, Final, Literal, Optional, overload

import gevent
import requests

from rotkehlchen.assets.asset import Asset, AssetWithOracles
from rotkehlchen.constants import ZERO
from rotkehlchen.constants.assets import (
    A_BAT,
    A_BNB,
    A_BZRX,
    A_CBAT,
    A_CDAI,
    A_COMP,
    A_CREP,
    A_CUSDC,
    A_CUSDT,
    A_CWBTC,
    A_CZRX,
    A_DAI,
    A_DPI,
    A_KRW,
    A_MCB,
    A_REP,
    A_SAI,
    A_STAKE,
    A_UNI,
    A_USDC,
    A_USDT,
    A_WBTC,
    A_WETH,
    A_YFII,
    A_ZRX,
)
from rotkehlchen.constants.prices import ZERO_PRICE
from rotkehlchen.constants.resolver import strethaddress_to_identifier
from rotkehlchen.constants.timing import HOUR_IN_SECONDS, WEEK_IN_SECONDS
from rotkehlchen.db.settings import CachedSettings
from rotkehlchen.errors.asset import UnknownAsset, UnsupportedAsset, WrongAssetType
from rotkehlchen.errors.misc import RemoteError
from rotkehlchen.errors.price import NoPriceForGivenTimestamp, PriceQueryUnsupportedAsset
from rotkehlchen.errors.serialization import DeserializationError
from rotkehlchen.externalapis.interface import ExternalServiceWithApiKeyOptionalDB
from rotkehlchen.fval import FVal
from rotkehlchen.globaldb.handler import GlobalDBHandler
from rotkehlchen.history.deserialization import deserialize_price
from rotkehlchen.history.types import HistoricalPrice, HistoricalPriceOracle
from rotkehlchen.interfaces import HistoricalPriceOracleWithCoinListInterface
from rotkehlchen.logging import RotkehlchenLogsAdapter
from rotkehlchen.types import ExternalService, Price, Timestamp
from rotkehlchen.utils.misc import pairwise, set_user_agent, ts_now
from rotkehlchen.utils.mixins.penalizable_oracle import PenalizablePriceOracleMixin
from rotkehlchen.utils.serialization import jsonloads_dict

if TYPE_CHECKING:
    from rotkehlchen.db.dbhandler import DBHandler

logger = logging.getLogger(__name__)
log = RotkehlchenLogsAdapter(logger)


STARKNET_TOKEN_IDENTIFIER: Final = 'STRK'
CRYPTOCOMPARE_STARKNET_HISTORICAL_PRICE_CHANGE_TS: Final = Timestamp(1715212800)
RATE_LIMIT_MSG = 'You are over your rate limit please upgrade your account!'
CRYPTOCOMPARE_QUERY_RETRY_TIMES = 3
CRYPTOCOMPARE_RATE_LIMIT_WAIT_TIME = 60
CRYPTOCOMPARE_SPECIAL_CASES_MAPPING = {
    'ADADOWN': A_USDT,
    'ADAUP': A_USDT,
    'BNBDOWN': A_USDT,
    'BNBUP': A_USDT,
    'BTCDOWN': A_USDT,
    'BTCUP': A_USDT,
    'ETHDOWN': A_USDT,
    'ETHUP': A_USDT,
    'EOSDOWN': A_USDT,
    'EOSUP': A_USDT,
    'DOTDOWN': A_USDT,
    'DOTUP': A_USDT,
    'LTCDOWN': A_USDT,
    'LTCUP': A_USDT,
    'TRXDOWN': A_USDT,
    'TRXUP': A_USDT,
    'XRPDOWN': A_USDT,
    'XRPUP': A_USDT,
    'LINKDOWN': A_USDT,
    'LINKUP': A_USDT,
    'XTZDOWN': A_USDT,
    'XTZUP': A_USDT,
    'ANK': A_USDT,
    'CORN': A_USDT,
    'SAL': A_USDT,
    'CRT': A_USDT,
    'JFI': A_USDT,
    'PEARL': A_USDT,
    'TAI': A_USDT,
    'KLV': A_USDT,
    'KRT': A_KRW,
    'RVC': A_USDT,
    'SDT': A_USDT,
    'BAKE': A_BNB,
    'BURGER': A_BNB,
    'CAKE': A_BNB,
    'FILDOWN': A_USDT,
    'FILUP': A_USDT,
    'YFIDOWN': A_USDT,
    'YFIUP': A_USDT,
    'SPARTA': A_BNB,
    strethaddress_to_identifier('0x679131F591B4f369acB8cd8c51E68596806c3916'): A_WETH,  # Trustlines  # noqa: E501
    strethaddress_to_identifier('0xf8aD7dFe656188A23e89da09506Adf7ad9290D5d'): A_USDT,  # Blocery
    A_CDAI: A_DAI,  # Compound DAI
    strethaddress_to_identifier('0x70e36f6BF80a52b3B46b3aF8e106CC0ed743E8e4'): A_COMP,  # Compound Comp  # noqa: E501
    A_CBAT: A_BAT,  # Comppound BAT
    A_CREP: A_REP,  # Compound REP
    strethaddress_to_identifier('0xF5DCe57282A584D2746FaF1593d3121Fcac444dC'): A_SAI,  # Compound SAI  # noqa: E501
    A_CUSDC: A_USDC,  # Compound USDC
    A_CUSDT: A_USDT,  # Compound USDT
    A_CWBTC: A_WBTC,  # Compound WBTC
    strethaddress_to_identifier('0x35A18000230DA775CAc24873d00Ff85BccdeD550'): A_UNI,  # Compound UNI  # noqa: E501
    A_CZRX: A_ZRX,  # Compound ZRX
    strethaddress_to_identifier('0x26CE25148832C04f3d7F26F32478a9fe55197166'): A_USDT,  # DEXTools
    strethaddress_to_identifier('0x0A913beaD80F321E7Ac35285Ee10d9d922659cB7'): A_USDT,  # DOS Network token  # noqa: E501
    strethaddress_to_identifier('0x6B9f031D718dDed0d681c20cB754F97b3BB81b78'): A_USDT,  # GEEQ
    A_STAKE: A_USDT,  # xDAI STAKE
    A_MCB: A_USDT,  # MCDEX Token
    strethaddress_to_identifier('0x0Ba45A8b5d5575935B8158a88C631E9F9C95a2e5'): A_USDT,  # Tellor Tributes  # noqa: E501
    strethaddress_to_identifier('0x0bc529c00C6401aEF6D220BE8C6Ea1667F6Ad93e'): A_USDT,  # YFI
    strethaddress_to_identifier('0x0AaCfbeC6a24756c20D41914F2caba817C0d8521'): A_USDT,  # YAM
    strethaddress_to_identifier('0x30f271C9E86D2B7d00a6376Cd96A1cFBD5F0b9b3'): A_USDT,  # Decentr
    strethaddress_to_identifier('0x0258F474786DdFd37ABCE6df6BBb1Dd5dfC4434a'): A_USDT,  # Orion protocol  # noqa: E501
    strethaddress_to_identifier('0x3C6ff50c9Ec362efa359317009428d52115fe643'): A_USDT,  # PeerEx Network  # noqa: E501
    strethaddress_to_identifier('0xFE2786D7D1cCAb8B015f6Ef7392F67d778f8d8D7'): A_USDT,  # Parsiq Token  # noqa: E501
    strethaddress_to_identifier('0x9469D013805bFfB7D3DEBe5E7839237e535ec483'): A_USDT,  # Darwinia Network  # noqa: E501
    strethaddress_to_identifier('0x25377ddb16c79C93B0CBf46809C8dE8765f03FCd'): A_USDT,  # Synthetic CBDAO  # noqa: E501
    A_YFII: A_USDT,  # Yfii.finance
    A_BZRX: A_USDT,  # bZx Protocol
    strethaddress_to_identifier('0x2ba592F78dB6436527729929AAf6c908497cB200'): A_USDT,  # Cream finance  # noqa: E501
    strethaddress_to_identifier('0x94d863173EE77439E4292284fF13fAD54b3BA182'): A_USDT,  # Akropolis delphi  # noqa: E501
    strethaddress_to_identifier('0xfffffffFf15AbF397dA76f1dcc1A1604F45126DB'): A_USDT,  # FalconSwap Token  # noqa: E501
    strethaddress_to_identifier('0x28cb7e841ee97947a86B06fA4090C8451f64c0be'): A_USDT,  # YFLink
    strethaddress_to_identifier('0x073aF3f70516380654Ba7C5812c4Ab0255F081Bc'): A_USDT,  # TRUMPWIN
    strethaddress_to_identifier('0x70878b693A57a733A79560e33cF6a828E685d19a'): A_USDT,  # TRUMPLOSE
    strethaddress_to_identifier('0x0000000000004946c0e9F43F4Dee607b0eF1fA1c'): A_USDT,  # Chi Gas Token  # noqa: E501
    strethaddress_to_identifier('0x4639cd8cd52EC1CF2E496a606ce28D8AfB1C792F'): A_USDT,  # CBDAO
    strethaddress_to_identifier('0x3F382DbD960E3a9bbCeaE22651E88158d2791550'): A_USDT,  # AaveGotchi GHST  # noqa: E501
    strethaddress_to_identifier('0xDe201dAec04ba73166d9917Fdf08e1728E270F06'): A_USDT,  # Moji Experience Points  # noqa: E501
    strethaddress_to_identifier('0x83e6f1E41cdd28eAcEB20Cb649155049Fac3D5Aa'): A_USDT,  # Polkastarter  # noqa: E501
    strethaddress_to_identifier('0xFca59Cd816aB1eaD66534D82bc21E7515cE441CF'): A_USDT,  # Rarible
    strethaddress_to_identifier('0x49E833337ECe7aFE375e44F4E3e8481029218E5c'): A_USDT,  # Value Liquidity  # noqa: E501
    strethaddress_to_identifier('0x68A118Ef45063051Eac49c7e647CE5Ace48a68a5'): A_WETH,  # Based Money  # noqa: E501
    A_DPI: A_WETH,  # Defipulse index
    strethaddress_to_identifier('0x8A9C67fee641579dEbA04928c4BC45F66e26343A'): A_USDT,  # Jarvis reward token  # noqa: E501
    strethaddress_to_identifier('0x429881672B9AE42b8EbA0E26cD9C73711b891Ca5'): A_USDT,  # Pickle token  # noqa: E501
    strethaddress_to_identifier('0x5bEaBAEBB3146685Dd74176f68a0721F91297D37'): A_USDT,  # Bounce token  # noqa: E501
    strethaddress_to_identifier('0xdDF7Fd345D54ff4B40079579d4C4670415DbfD0A'): A_USDT,  # Social good  # noqa: E501
    strethaddress_to_identifier('0x09a3EcAFa817268f77BE1283176B946C4ff2E608'): A_USDC,  # Mirror protocol  # noqa: E501
    strethaddress_to_identifier('0x1966d718A565566e8E202792658D7b5Ff4ECe469'): A_WETH,  # nDex
}
CRYPTOCOMPARE_SPECIAL_CASES = CRYPTOCOMPARE_SPECIAL_CASES_MAPPING.keys()
CRYPTOCOMPARE_HOURQUERYLIMIT = 2000


def _multiply_str_nums(a: str, b: str) -> str:
    """Multiplies two string numbers and returns the result as a string"""
    return str(FVal(a) * FVal(b))


def _check_hourly_data_sanity(
        data: list[dict[str, Any]],
        from_asset: AssetWithOracles,
        to_asset: AssetWithOracles,
) -> None:
    """Check that the hourly data is an array of objects having timestamps
    increasing by 1 hour.

    If not then a RemoteError is raised
    """
    index = 0
    for n1, n2 in pairwise(data):
        diff = n2['TIMESTAMP'] - n1['TIMESTAMP']
        if diff != 3600:
            raise RemoteError(
                'Unexpected data format in cryptocompare query_endpoint_histohour. '
                f'Problem at indices {index} and {index + 1} of '
                f'{from_asset.symbol}_to_{to_asset.symbol} prices. Time difference is: {diff}',
            )

        index += 2


class Cryptocompare(
        ExternalServiceWithApiKeyOptionalDB,
        HistoricalPriceOracleWithCoinListInterface,
        PenalizablePriceOracleMixin,
):
    def __init__(self, database: Optional['DBHandler']) -> None:
        HistoricalPriceOracleWithCoinListInterface.__init__(self, oracle_name='cryptocompare')
        ExternalServiceWithApiKeyOptionalDB.__init__(
            self,
            database=database,
            service_name=ExternalService.CRYPTOCOMPARE,
        )
        PenalizablePriceOracleMixin.__init__(self)
        self.session = requests.session()
        set_user_agent(self.session)
        self.last_histohour_query_ts = 0
        self.last_rate_limit = 0
        self.db: DBHandler | None  # type: ignore  # "solve" the self.db discrepancy

    def can_query_history(
            self,
            from_asset: Asset,
            to_asset: Asset,
            timestamp: Timestamp,
            seconds: int | None = CRYPTOCOMPARE_RATE_LIMIT_WAIT_TIME,
    ) -> bool:
        """Checks if it's okay to query cryptocompare historical price. This is determined by:

        - Existence of a cached price
        - Last rate limit
        """
        data_range = GlobalDBHandler.get_historical_price_range(
            from_asset=from_asset,
            to_asset=to_asset,
            source=HistoricalPriceOracle.CRYPTOCOMPARE,
        )
        got_cached_data = data_range is not None and data_range[0] <= timestamp <= data_range[1]
        if self.is_penalized() is True and got_cached_data is False:
            return False

        rate_limited = self.rate_limited_in_last(seconds)
        can_query = got_cached_data or not rate_limited
        log.debug(
            f'{"Will" if can_query else "Will not"} query '
            f'Cryptocompare history for {from_asset.identifier} -> '
            f'{to_asset.identifier} @ {timestamp}. Cached data: {got_cached_data}'
            f' rate_limited in last {seconds} seconds: {rate_limited}',
        )
        return can_query

    def rate_limited_in_last(
            self,
            seconds: int | None = CRYPTOCOMPARE_RATE_LIMIT_WAIT_TIME,
    ) -> bool:
        """Checks when we were last rate limited by CC and if it was within the given seconds"""
        if seconds is None:
            return False

        return ts_now() - self.last_rate_limit <= seconds

    @overload
    def _api_query(
            self,
            url: Literal['https://data-api.cryptocompare.com/index/cc/v1/historical/days', 'https://data-api.cryptocompare.com/index/cc/v1/historical/hours'],
            params: dict[str, Any] | None = None,
    ) -> list[dict[str, Any]]:
        """This uses Cryptocompare's Data API service.
        Currently used for handling historical prices after the STARK->STRK ticker change.
        """

    @overload
    def _api_query(
            self,
            url: Literal['https://min-api.cryptocompare.com/data/price', 'https://min-api.cryptocompare.com/data/all/coinlist'],
            params: dict[str, Any] | None = None,
    ) -> dict[str, Any]:
        ...

    def _api_query(
            self,
            url: str,
            params: dict[str, Any] | None = None,
    ) -> dict[str, Any] | list[dict[str, Any]]:
        """Queries cryptocompare

        - May raise RemoteError if there is a problem reaching the cryptocompare server
        or with reading the response returned by the server
        """
        params = params if params is not None else {}
        if api_key := self._get_api_key():
            params |= {'api_key': api_key}

        tries = CRYPTOCOMPARE_QUERY_RETRY_TIMES
        timeout = CachedSettings().get_timeout_tuple()
        while tries >= 0:
            log.debug('Querying cryptocompare', url=url, params=params)
            try:
                response = self.session.get(url, timeout=timeout, params=params)
            except requests.exceptions.RequestException as e:
                self.penalty_info.note_failure_or_penalize()
                raise RemoteError(f'Cryptocompare API request failed due to {e!s}') from e

            try:
                json_ret = jsonloads_dict(response.text)
            except JSONDecodeError as e:
                raise RemoteError(
                    f'Cryptocompare returned invalid JSON response: {response.text}',
                ) from e

            try:
                # backoff and retry 3 times =  1 + 1.5 + 3 = at most 5.5 secs
                # Failing is also fine, since all calls have secondary data sources
                # for example coingecko
                if json_ret.get('Message', None) == RATE_LIMIT_MSG:
                    self.last_rate_limit = ts_now()
                    if tries >= 1:
                        backoff_seconds = 3 / tries
                        log.debug(
                            f'Got rate limited by cryptocompare. '
                            f'Backing off for {backoff_seconds}',
                        )
                        gevent.sleep(backoff_seconds)
                        tries -= 1
                        continue

                    # else
                    log.debug(
                        f'Got rate limited by cryptocompare and did not manage to get a '
                        f'request through even after {CRYPTOCOMPARE_QUERY_RETRY_TIMES} '
                        f'incremental backoff retries',
                    )

                if json_ret.get('Response', 'Success') != 'Success':
                    error_message = f'Failed to query cryptocompare for: "{url}"'
                    if 'Message' in json_ret:
                        error_message += f'. Error: {json_ret["Message"]}'

                    log.warning(
                        'Cryptocompare query failure',
                        url=url,
                        error=error_message,
                        status_code=response.status_code,
                    )
                    raise RemoteError(error_message)

                return json_ret.get('Data', json_ret)
            except KeyError as e:
                raise RemoteError(
                    f'Unexpected format of Cryptocompare json_response. '
                    f'Missing key entry for {e!s}',
                ) from e

        raise AssertionError('We should never get here')

    def _special_case_handling(
            self,
            method_name: Literal[
                'query_endpoint_histohour',
                'query_current_price',
                'query_endpoint_pricehistorical',
            ],
            from_asset: AssetWithOracles,
            to_asset: AssetWithOracles,
            **kwargs: Any,
    ) -> Any:
        """Special case handling for queries that need combination of multiple asset queries

        This is hopefully temporary and can be taken care of by cryptocompare itself in the future.

        For some assets cryptocompare can only figure out the price via intermediaries.
        This function takes care of these special cases."""
        method = getattr(self, method_name)
        intermediate_asset = CRYPTOCOMPARE_SPECIAL_CASES_MAPPING[from_asset.identifier]
        try:
            intermediate_asset = intermediate_asset.resolve_to_asset_with_oracles()
        except (UnknownAsset, WrongAssetType) as e:
            raise PriceQueryUnsupportedAsset(e.identifier) from e

        result1 = method(
            from_asset=from_asset,
            to_asset=intermediate_asset,
            handling_special_case=True,
            **kwargs,
        )
        result2 = method(
            from_asset=intermediate_asset,
            to_asset=to_asset,
            handling_special_case=True,
            **kwargs,
        )
        if method_name == 'query_endpoint_histohour':
            data = []
            for idx, entry in enumerate(result1):
                entry2 = result2[idx]
                data.append({
                    'TIMESTAMP': entry['TIMESTAMP'],
                    'HIGH': _multiply_str_nums(entry['HIGH'], entry2['HIGH']),
                    'LOW': _multiply_str_nums(entry['LOW'], entry2['LOW']),
                    'OPEN': _multiply_str_nums(entry['OPEN'], entry2['OPEN']),
                    'CLOSE': _multiply_str_nums(entry['CLOSE'], entry2['CLOSE']),
                })
            return data

        if method_name == 'query_current_price':
            return result1[0] * result2[0]
        if method_name == 'query_endpoint_pricehistorical':
            return result1 * result2

        raise RuntimeError(f'Illegal method_name: {method_name}. Should never happen')

    def query_endpoint_histohour(
            self,
            from_asset: AssetWithOracles,
            to_asset: AssetWithOracles,
            limit: int,
            to_timestamp: Timestamp,
            handling_special_case: bool = False,
    ) -> list[dict[str, Any]]:
        """Returns the full histohour response including TimeFrom and TimeTo

        - May raise RemoteError if there is a problem reaching the cryptocompare server
        or with reading the response returned by the server
        - May raise PriceQueryUnsupportedAsset if from/to assets are not known to cryptocompare
        """
        special_asset = (
            from_asset.identifier in CRYPTOCOMPARE_SPECIAL_CASES or
            to_asset.identifier in CRYPTOCOMPARE_SPECIAL_CASES
        )
        if special_asset and not handling_special_case:
            return self._special_case_handling(
                method_name='query_endpoint_histohour',
                from_asset=from_asset,
                to_asset=to_asset,
                limit=limit,
                to_timestamp=to_timestamp,
            )

        try:
            cc_from_asset_symbol = from_asset.to_cryptocompare()
            cc_to_asset_symbol = to_asset.to_cryptocompare()
        except UnsupportedAsset as e:
            raise PriceQueryUnsupportedAsset(e.identifier) from e

<<<<<<< HEAD
        return self._api_query(
            path='v2/histohour',
            params={
                'fsym': cc_from_asset_symbol,
                'tsym': cc_to_asset_symbol,
                'limit': limit,
                'toTs': to_timestamp,
            },
=======
        params = {
            'limit': limit,
            'market': 'cadli',
            'to_ts': to_timestamp,
            'instrument': f'{cc_from_asset_symbol}-{cc_to_asset_symbol}',
        }
        # As of May 9, 2024, Cryptocompare switched the Starknet token from STARK to STRK ticker,
        # with STRK previously being used for the Strike token. This handles that change.
        if (
            cc_from_asset_symbol == STARKNET_TOKEN_IDENTIFIER and
            to_timestamp < CRYPTOCOMPARE_STARKNET_HISTORICAL_PRICE_CHANGE_TS
        ):
            params['instrument'] = f'STARK-{cc_to_asset_symbol}'

        result = self._api_query(
            url='https://data-api.cryptocompare.com/index/cc/v1/historical/hours',
            params=params,
>>>>>>> 735edb7b
        )

    def query_current_price(
            self,
            from_asset: AssetWithOracles,
            to_asset: AssetWithOracles,
            match_main_currency: bool,
            handling_special_case: bool = False,
    ) -> tuple[Price, bool]:
        """Returns the current price of an asset compared to another asset and `False` value
        since it never tries to match main currency.

        - May raise RemoteError if there is a problem reaching the cryptocompare server
        or with reading the response returned by the server
        - May raise PriceQueryUnsupportedAsset if from/to assets are not known to cryptocompare
        """
        special_asset = (
            from_asset.identifier in CRYPTOCOMPARE_SPECIAL_CASES or
            to_asset.identifier in CRYPTOCOMPARE_SPECIAL_CASES
        )
        if special_asset and not handling_special_case:
            price = self._special_case_handling(
                method_name='query_current_price',
                from_asset=from_asset,
                to_asset=to_asset,
                match_main_currency=False,
            )
            return price, False

        try:
            cc_from_asset_symbol = from_asset.to_cryptocompare()
            cc_to_asset_symbol = to_asset.to_cryptocompare()
        except UnsupportedAsset as e:
            raise PriceQueryUnsupportedAsset(e.identifier) from e

        result = self._api_query(
            url='https://min-api.cryptocompare.com/data/price',
            params={
                'fsym': cc_from_asset_symbol,
                'tsyms': cc_to_asset_symbol,
            },
        )
        # Up until 23/09/2020 cryptocompare may return {} due to bug.
        # Handle that case by assuming 0 if that happens
        if cc_to_asset_symbol not in result:
            return ZERO_PRICE, False

        return Price(FVal(result[cc_to_asset_symbol])), False

    def query_endpoint_pricehistorical(
            self,
            from_asset: AssetWithOracles,
            to_asset: AssetWithOracles,
            timestamp: Timestamp,
            handling_special_case: bool = False,
    ) -> Price:
        """Queries the historical daily price of from_asset to to_asset for timestamp

        - May raise RemoteError if there is a problem reaching the cryptocompare server
        or with reading the response returned by the server
        - May raise PriceQueryUnsupportedAsset if from/to assets are not known to cryptocompare
        """
        log.debug(
            'Querying cryptocompare for daily historical price',
            from_asset=from_asset,
            to_asset=to_asset,
            timestamp=timestamp,
        )
        special_asset = (
            from_asset.identifier in CRYPTOCOMPARE_SPECIAL_CASES or
            to_asset.identifier in CRYPTOCOMPARE_SPECIAL_CASES
        )
        if special_asset and not handling_special_case:
            return self._special_case_handling(
                method_name='query_endpoint_pricehistorical',
                from_asset=from_asset,
                to_asset=to_asset,
                timestamp=timestamp,
            )

        try:
            cc_from_asset_symbol = from_asset.to_cryptocompare()
            cc_to_asset_symbol = to_asset.to_cryptocompare()
        except UnsupportedAsset as e:
            raise PriceQueryUnsupportedAsset(e.identifier) from e

        params = {
            'limit': 1,  # number of data points to return, with 1 returning only the closest to to_ts  # noqa: E501
            'market': 'cadli',  # 24h volume-weighted average index with outlier adjustment
            'to_ts': timestamp,
            'instrument': f'{cc_from_asset_symbol}-{cc_to_asset_symbol}',
        }

        # As of May 9, 2024, Cryptocompare switched the Starknet token from STARK to STRK ticker,
        # with STRK previously being used for the Strike token. This handles that change.
        if (
            cc_from_asset_symbol == STARKNET_TOKEN_IDENTIFIER and
            timestamp < CRYPTOCOMPARE_STARKNET_HISTORICAL_PRICE_CHANGE_TS
        ):
            params['instrument'] = f'STARK-{cc_to_asset_symbol}'

        result = self._api_query(
            url='https://data-api.cryptocompare.com/index/cc/v1/historical/days',
            params=params,
        )
        if len(result) == 0:
            return ZERO_PRICE

        try:
            return deserialize_price(result[0]['CLOSE'])
        except (DeserializationError, KeyError) as e:
            log.error(f'Failed to retrieve price from Cryptocompare API. Got result: {result}')
            raise RemoteError(
                f'Failed to deserialize {cc_from_asset_symbol}-{cc_to_asset_symbol} '
                f'historical price data from Cryptocompare',
            ) from e

    def _get_histohour_data_for_range(
            self,
            from_asset: AssetWithOracles,
            to_asset: AssetWithOracles,
            from_timestamp: Timestamp,
            to_timestamp: Timestamp,
    ) -> deque[dict[str, Any]]:
        """Query histohour data from cryptocompare for a time range going backwards in time

        Will stop when to_timestamp is reached OR when no more prices are returned

        Returns a list of histohour entries with increasing timestamp. Starting from
        to_timestamp (or higher) if no data and ending in from_timestamp or lower, if no data

        May raise:
        - RemoteError if there is problems with the query
        """
        msg = '_get_histohour_data_for_range from_timestamp should be bigger than to_timestamp'
        assert from_timestamp >= to_timestamp, msg

        calculated_history: deque[dict[str, Any]] = deque()
        end_date = from_timestamp
        while True:
            log.debug(
                'Querying cryptocompare for hourly historical price',
                from_asset=from_asset,
                to_asset=to_asset,
                cryptocompare_hourquerylimit=CRYPTOCOMPARE_HOURQUERYLIMIT,
                end_date=end_date,
            )
            resp = self.query_endpoint_histohour(
                from_asset=from_asset,
                to_asset=to_asset,
                limit=CRYPTOCOMPARE_HOURQUERYLIMIT,
                to_timestamp=end_date,
            )
            if all(FVal(x['CLOSE']) == ZERO for x in resp):
                # all prices zero Means we have reached the end of available prices
                break

            end_date = Timestamp(resp[0]['TIMESTAMP'] - HOUR_IN_SECONDS)
            if len(calculated_history) != 0:
                # Check for overlap and merge
                if calculated_history[0]['TIMESTAMP'] == resp[-1]['TIMESTAMP']:
                    resp = resp[:-1]
                calculated_history.extendleft(reversed(resp))
            else:
                calculated_history = deque(resp)

            if end_date - to_timestamp <= HOUR_IN_SECONDS:
                while (
                    len(calculated_history) != 0 and
                    calculated_history[0]['TIMESTAMP'] <= to_timestamp
                ):
                    calculated_history.popleft()
                break

        return calculated_history

    def create_cache(
            self,
            from_asset: AssetWithOracles,
            to_asset: AssetWithOracles,
            purge_old: bool,
    ) -> None:
        """Creates the cache of the given asset pair from the start of time
        until now

        if purge_old is true then any old cache in memory and in a file is purged

        May raise:
            - RemoteError if there is a problem reaching cryptocompare
            - UnsupportedAsset if any of the two assets is not supported by cryptocompare
        """
        now = ts_now()

        # If we got cached data for up to 1 hour ago there is no point doing anything
        data_range = GlobalDBHandler.get_historical_price_range(
            from_asset=from_asset,
            to_asset=to_asset,
            source=HistoricalPriceOracle.CRYPTOCOMPARE,
        )
        if data_range and now - data_range[1] < 3600 and not purge_old:
            log.debug(
                'Did not create new cache since we got cache until 1 hour ago',
                from_asset=from_asset,
                to_asset=to_asset,
            )
            return

        if purge_old:
            GlobalDBHandler.delete_historical_prices(
                from_asset=from_asset,
                to_asset=to_asset,
                source=HistoricalPriceOracle.CRYPTOCOMPARE,
            )
        self.query_and_store_historical_data(
            from_asset=from_asset,
            to_asset=to_asset,
            timestamp=now,
        )

    def query_and_store_historical_data(
            self,
            from_asset: AssetWithOracles,
            to_asset: AssetWithOracles,
            timestamp: Timestamp,
    ) -> None:
        """
        Get historical hour price data from cryptocompare and populate the global DB

        - May raise RemoteError if there is a problem reaching the cryptocompare server
        or with reading the response returned by the server
        - May raise UnsupportedAsset if from/to asset is not supported by cryptocompare
        """
        log.debug(
            'Retrieving historical hour price data from cryptocompare',
            from_asset=from_asset,
            to_asset=to_asset,
            timestamp=timestamp,
        )

        now_ts = ts_now()
        # save time at start of the query, in case the query does not complete due to rate limit
        self.last_histohour_query_ts = now_ts
        range_result = GlobalDBHandler.get_historical_price_range(
            from_asset=from_asset,
            to_asset=to_asset,
            source=HistoricalPriceOracle.CRYPTOCOMPARE,
        )

        if range_result is not None:
            first_cached_ts, last_cached_ts = range_result
            if timestamp > last_cached_ts:
                # We have a cache but the requested timestamp does not hit it
                new_data = self._get_histohour_data_for_range(
                    from_asset=from_asset,
                    to_asset=to_asset,
                    from_timestamp=now_ts,
                    to_timestamp=last_cached_ts,
                )
            else:
                # only other possibility, timestamp < cached start_time
                new_data = self._get_histohour_data_for_range(
                    from_asset=from_asset,
                    to_asset=to_asset,
                    from_timestamp=first_cached_ts,
                    to_timestamp=Timestamp(0),
                )

        else:
            new_data = self._get_histohour_data_for_range(
                from_asset=from_asset,
                to_asset=to_asset,
                from_timestamp=now_ts,
                to_timestamp=Timestamp(0),
            )

        calculated_history = list(new_data)

        if len(calculated_history) == 0:
            return

        # Let's always check for data sanity for the hourly prices.
        _check_hourly_data_sanity(calculated_history, from_asset, to_asset)
        # Turn them into the format we will enter into the DB
        prices = []
        for entry in calculated_history:
            try:
                price = Price((deserialize_price(entry['HIGH']) + deserialize_price(entry['LOW'])) / 2)  # noqa: E501
                if price == ZERO_PRICE:
                    continue  # don't write zero prices
                prices.append(HistoricalPrice(
                    from_asset=from_asset,
                    to_asset=to_asset,
                    source=HistoricalPriceOracle.CRYPTOCOMPARE,
                    timestamp=Timestamp(entry['TIMESTAMP']),
                    price=price,
                ))
            except (DeserializationError, KeyError) as e:
                msg = str(e)
                if isinstance(e, KeyError):
                    msg = f'Missing key entry for {msg}.'
                log.error(
                    f'{msg}. Error getting price entry from cryptocompare histohour '
                    f'price results. Skipping entry.',
                )
                continue

        GlobalDBHandler.add_historical_prices(prices)
        self.last_histohour_query_ts = ts_now()  # also save when last query finished

    def query_historical_price(
            self,
            from_asset: Asset,
            to_asset: Asset,
            timestamp: Timestamp,
    ) -> Price:
        """
        Query the historical price on `timestamp` for `from_asset` in `to_asset`.
        So how much `to_asset` does 1 unit of `from_asset` cost.

        This tries to:
        1. Find cached cryptocompare values and return them
        2. If none exist at the moment try the normal historical price endpoint
        3. Else fail

        May raise:
        - PriceQueryUnsupportedAsset if from/to asset is known to miss from cryptocompare
        - NoPriceForGivenTimestamp if we can't find a price for the asset in the given
        timestamp from cryptocompare
        - RemoteError if there is a problem reaching the cryptocompare server
        or with reading the response returned by the server
        """
        try:
            from_asset = from_asset.resolve_to_asset_with_oracles()
            to_asset = to_asset.resolve_to_asset_with_oracles()
        except (UnknownAsset, WrongAssetType) as e:
            raise PriceQueryUnsupportedAsset(e.identifier) from e
        # check DB cache
        price_cache_entry = GlobalDBHandler.get_historical_price(
            from_asset=from_asset,
            to_asset=to_asset,
            timestamp=timestamp,
            max_seconds_distance=3600,
            source=HistoricalPriceOracle.CRYPTOCOMPARE,
        )
        if price_cache_entry and price_cache_entry.price != ZERO_PRICE:
            log.debug('Got historical price from cryptocompare', from_asset=from_asset, to_asset=to_asset, timestamp=timestamp, price=price_cache_entry.price)  # noqa: E501
            return price_cache_entry.price

        # else
        log.debug(
            f"Couldn't find historical price from {from_asset} to "
            f'{to_asset} at timestamp {timestamp} through cryptocompare.'
            f' Attempting to get daily price...',
        )
        price = self.query_endpoint_pricehistorical(from_asset, to_asset, timestamp)
        if price == ZERO_PRICE:
            raise NoPriceForGivenTimestamp(
                from_asset=from_asset,
                to_asset=to_asset,
                time=timestamp,
            )

        log.debug('Got historical price from cryptocompare', from_asset=from_asset, to_asset=to_asset, timestamp=timestamp, price=price)  # noqa: E501
        GlobalDBHandler.add_historical_prices(entries=[HistoricalPrice(
            from_asset=from_asset,
            to_asset=to_asset,
            source=HistoricalPriceOracle.CRYPTOCOMPARE,
            timestamp=timestamp,
            price=price,
        )])
        return price

    def all_coins(self) -> dict[str, dict[str, Any]]:
        """
        Gets the mapping of all the cryptocompare coins.

        May raise:
        - RemoteError if there is a problem reaching the cryptocompare server
        or with reading the response returned by the server
        """
        if (data := self.maybe_get_cached_coinlist(considered_recent_secs=WEEK_IN_SECONDS)) is None:  # noqa: E501
            data = self._api_query('https://min-api.cryptocompare.com/data/all/coinlist')
            self.cache_coinlist(data)

        # As described in the docs
        # https://min-api.cryptocompare.com/documentation?key=Other&cat=allCoinsWithContentEndpoint
        # This is not the entire list of assets in the system, so I am manually adding
        # here assets I am aware of that they already have historical data for in their
        # cryptocompare system
        data['DAO'] = object()
        data['USDT'] = object()
        data['VEN'] = object()
        data['AIR*'] = object()  # This is Aircoin
        # This is SpendCoin (https://coinmarketcap.com/currencies/spendcoin/)
        data['SPND'] = object()
        # This is eBitcoinCash (https://coinmarketcap.com/currencies/ebitcoin-cash/)
        data['EBCH'] = object()
        # This is Educare (https://coinmarketcap.com/currencies/educare/)
        data['EKT'] = object()
        # This is Knoxstertoken (https://coinmarketcap.com/currencies/knoxstertoken/)
        data['FKX'] = object()
        # This is FNKOS (https://coinmarketcap.com/currencies/fnkos/)
        data['FNKOS'] = object()
        # This is FansTime (https://coinmarketcap.com/currencies/fanstime/)
        data['FTI'] = object()
        # This is Gene Source Code Chain
        # (https://coinmarketcap.com/currencies/gene-source-code-chain/)
        data['GENE*'] = object()
        # This is GazeCoin (https://coinmarketcap.com/currencies/gazecoin/)
        data['GZE'] = object()
        # This is probably HarmonyCoin (https://coinmarketcap.com/currencies/harmonycoin-hmc/)
        data['HMC*'] = object()
        # This is IoTChain (https://coinmarketcap.com/currencies/iot-chain/)
        data['ITC'] = object()
        # This is Luna Coin (https://coinmarketcap.com/currencies/luna-coin/)
        data['LUNA'] = object
        # This is MFTU (https://coinmarketcap.com/currencies/mainstream-for-the-underground/)
        data['MFTU'] = object()
        # This is Nexxus (https://coinmarketcap.com/currencies/nexxus/)
        data['NXX'] = object()
        # This is Owndata (https://coinmarketcap.com/currencies/owndata/)
        data['OWN'] = object()
        # This is PiplCoin (https://coinmarketcap.com/currencies/piplcoin/)
        data['PIPL'] = object()
        # This is PKG Token (https://coinmarketcap.com/currencies/pkg-token/)
        data['PKG'] = object()
        # This is Quibitica https://coinmarketcap.com/currencies/qubitica/
        data['QBIT'] = object()
        # This is DPRating https://coinmarketcap.com/currencies/dprating/
        data['RATING'] = object()
        # This is RocketPool https://coinmarketcap.com/currencies/rocket-pool/
        data['RPL'] = object()
        # This is SpeedMiningService (https://coinmarketcap.com/currencies/speed-mining-service/)
        data['SMS'] = object()
        # This is SmartShare (https://coinmarketcap.com/currencies/smartshare/)
        data['SSP'] = object()
        # This is ThoreCoin (https://coinmarketcap.com/currencies/thorecoin/)
        data['THR'] = object()
        # This is Transcodium (https://coinmarketcap.com/currencies/transcodium/)
        data['TNS'] = object()

        return data<|MERGE_RESOLUTION|>--- conflicted
+++ resolved
@@ -434,23 +434,12 @@
         except UnsupportedAsset as e:
             raise PriceQueryUnsupportedAsset(e.identifier) from e
 
-<<<<<<< HEAD
-        return self._api_query(
-            path='v2/histohour',
-            params={
-                'fsym': cc_from_asset_symbol,
-                'tsym': cc_to_asset_symbol,
-                'limit': limit,
-                'toTs': to_timestamp,
-            },
-=======
         params = {
             'limit': limit,
             'market': 'cadli',
             'to_ts': to_timestamp,
             'instrument': f'{cc_from_asset_symbol}-{cc_to_asset_symbol}',
-        }
-        # As of May 9, 2024, Cryptocompare switched the Starknet token from STARK to STRK ticker,
+        }  # As of May 9, 2024, Cryptocompare switched the Starknet token from STARK to STRK ticker
         # with STRK previously being used for the Strike token. This handles that change.
         if (
             cc_from_asset_symbol == STARKNET_TOKEN_IDENTIFIER and
@@ -458,10 +447,9 @@
         ):
             params['instrument'] = f'STARK-{cc_to_asset_symbol}'
 
-        result = self._api_query(
+        return self._api_query(
             url='https://data-api.cryptocompare.com/index/cc/v1/historical/hours',
             params=params,
->>>>>>> 735edb7b
         )
 
     def query_current_price(
