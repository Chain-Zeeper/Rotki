import logging
import operator
from collections.abc import Iterable, Sequence
from contextlib import suppress
from pathlib import Path
from typing import TYPE_CHECKING, Any, NamedTuple, Optional, Union

from rotkehlchen.assets.asset import Asset, EvmToken, FiatAsset, UnderlyingToken
from rotkehlchen.assets.utils import TokenEncounterInfo, get_or_create_evm_token
from rotkehlchen.chain.ethereum.defi.price import handle_defi_price_query
from rotkehlchen.chain.ethereum.utils import token_normalized_value_decimals
from rotkehlchen.chain.evm.contracts import EvmContract
from rotkehlchen.chain.evm.types import string_to_evm_address
from rotkehlchen.chain.evm.utils import lp_price_from_uniswaplike_pool_contract
from rotkehlchen.constants import ONE, ZERO
from rotkehlchen.constants.assets import (
    A_3CRV,
    A_ALINK_V1,
    A_BSQ,
    A_BTC,
    A_CRV_3CRV,
    A_CRV_3CRVSUSD,
    A_CRV_GUSD,
    A_CRV_RENWBTC,
    A_CRV_YPAX,
    A_CRVP_DAIUSDCTBUSD,
    A_CRVP_DAIUSDCTTUSD,
    A_CRVP_RENWSBTC,
    A_DAI,
    A_ETH,
    A_FARM_CRVRENWBTC,
    A_FARM_DAI,
    A_FARM_RENBTC,
    A_FARM_TUSD,
    A_FARM_USDC,
    A_FARM_USDT,
    A_FARM_WBTC,
    A_FARM_WETH,
    A_GUSD,
    A_KFEE,
    A_TUSD,
    A_USD,
    A_USDC,
    A_USDT,
    A_WETH,
    A_YFI,
    A_YV1_3CRV,
    A_YV1_ALINK,
    A_YV1_DAI,
    A_YV1_DAIUSDCTBUSD,
    A_YV1_DAIUSDCTTUSD,
    A_YV1_GUSD,
    A_YV1_RENWSBTC,
    A_YV1_TUSD,
    A_YV1_USDC,
    A_YV1_USDT,
    A_YV1_WETH,
    A_YV1_YFI,
)
from rotkehlchen.constants.misc import CURRENCYCONVERTER_API_KEY
from rotkehlchen.constants.prices import ZERO_PRICE
from rotkehlchen.constants.resolver import ethaddress_to_identifier
from rotkehlchen.constants.timing import DAY_IN_SECONDS, MONTH_IN_SECONDS
from rotkehlchen.errors.asset import UnknownAsset, WrongAssetType
from rotkehlchen.errors.defi import DefiPoolError
from rotkehlchen.errors.misc import (
    BlockchainQueryError,
    NotERC20Conformant,
    RemoteError,
    UnableToDecryptRemoteData,
)
from rotkehlchen.errors.price import PriceQueryUnsupportedAsset
from rotkehlchen.errors.serialization import DeserializationError
from rotkehlchen.externalapis.bisq_market import get_bisq_market_price
from rotkehlchen.externalapis.xratescom import (
    get_current_xratescom_exchange_rates,
    get_historical_xratescom_exchange_rates,
)
from rotkehlchen.fval import FVal
from rotkehlchen.globaldb.cache import globaldb_get_unique_cache_value, read_curve_pool_tokens
from rotkehlchen.globaldb.handler import GlobalDBHandler
from rotkehlchen.history.types import HistoricalPrice, HistoricalPriceOracle
from rotkehlchen.interfaces import CurrentPriceOracleInterface
from rotkehlchen.logging import RotkehlchenLogsAdapter
from rotkehlchen.oracles.structures import CurrentPriceOracle
from rotkehlchen.serialization.deserialize import deserialize_evm_address
from rotkehlchen.types import (
    CURVE_POOL_PROTOCOL,
    LP_TOKEN_AS_POOL_PROTOCOLS,
    YEARN_VAULTS_V2_PROTOCOL,
    CacheType,
    ChainID,
    EvmTokenKind,
    Price,
    ProtocolsWithPriceLogic,
    Timestamp,
)
from rotkehlchen.utils.data_structures import LRUCacheWithRemove
from rotkehlchen.utils.misc import timestamp_to_daystart_timestamp, ts_now
from rotkehlchen.utils.mixins.penalizable_oracle import PenalizablePriceOracleMixin
from rotkehlchen.utils.network import request_get_dict

if TYPE_CHECKING:
    from rotkehlchen.chain.ethereum.oracles.uniswap import UniswapV2Oracle, UniswapV3Oracle
    from rotkehlchen.chain.evm.manager import EvmManager
    from rotkehlchen.externalapis.coingecko import Coingecko
    from rotkehlchen.externalapis.cryptocompare import Cryptocompare
    from rotkehlchen.externalapis.defillama import Defillama
    from rotkehlchen.globaldb.manual_price_oracles import ManualCurrentOracle
    from rotkehlchen.user_messages import MessagesAggregator


logger = logging.getLogger(__name__)
log = RotkehlchenLogsAdapter(logger)

CURRENT_PRICE_CACHE_SECS = 300  # 5 mins
DEFAULT_RATE_LIMIT_WAITING_TIME = 60  # seconds
BTC_PER_BSQ = FVal('0.00000100')

ASSETS_UNDERLYING_BTC = (
    A_YV1_RENWSBTC,
    A_FARM_CRVRENWBTC,
    A_FARM_RENBTC,
    A_FARM_WBTC,
    A_CRV_RENWBTC,
    A_CRVP_RENWSBTC,
)


CurrentPriceOracleInstance = Union[
    'Coingecko',
    'Cryptocompare',
    'UniswapV3Oracle',
    'UniswapV2Oracle',
    'ManualCurrentOracle',
]


def _check_curve_contract_call(decoded: tuple[Any, ...]) -> bool:
    """
    Checks the result of decoding curve contract methods to verify:
    - The result is a tuple
    - It should return only one value
    - The value should be an integer
    Returns true if the decode was correct
    """
    return (
        isinstance(decoded, tuple) and
        len(decoded) == 1 and
        isinstance(decoded[0], int)
    )


def get_underlying_asset_price(token: EvmToken) -> tuple[Price | None, CurrentPriceOracle]:
    """Gets the underlying asset price for the given ethereum token

    TODO: This should be eventually pulled from the assets DB. All of these
    need to be updated, to contain proper protocol, and underlying assets.

    This function is neither in inquirer.py or chain/ethereum/defi.py
    due to recursive import problems
    """
    price, oracle = None, CurrentPriceOracle.BLOCKCHAIN
    if token.protocol in LP_TOKEN_AS_POOL_PROTOCOLS:
        price = Inquirer().find_lp_price_from_uniswaplike_pool(token)
    elif token.protocol == CURVE_POOL_PROTOCOL:
        price = Inquirer().find_curve_pool_price(token)
    elif token.protocol == YEARN_VAULTS_V2_PROTOCOL:
        price = Inquirer().find_yearn_price(token)

    if token == A_YV1_ALINK:
        price, oracle, _ = Inquirer().find_usd_price_and_oracle(A_ALINK_V1)
    elif token == A_YV1_GUSD:
        price, oracle, _ = Inquirer().find_usd_price_and_oracle(A_GUSD)
    elif token in (A_YV1_DAI, A_FARM_DAI):
        price, oracle, _ = Inquirer().find_usd_price_and_oracle(A_DAI)
    elif token in (A_FARM_WETH, A_YV1_WETH):
        price, oracle, _ = Inquirer().find_usd_price_and_oracle(A_ETH)
    elif token == A_YV1_YFI:
        price, oracle, _ = Inquirer().find_usd_price_and_oracle(A_YFI)
    elif token in (A_FARM_USDT, A_YV1_USDT):
        price, oracle, _ = Inquirer().find_usd_price_and_oracle(A_USDT)
    elif token in (A_FARM_USDC, A_YV1_USDC):
        price, oracle, _ = Inquirer().find_usd_price_and_oracle(A_USDC)
    elif token in (A_FARM_TUSD, A_YV1_TUSD):
        price, oracle, _ = Inquirer().find_usd_price_and_oracle(A_TUSD)
    elif token in ASSETS_UNDERLYING_BTC:
        price, oracle, _ = Inquirer().find_usd_price_and_oracle(A_BTC)

    # At this point we have to return the price if it's not None. If we don't do this and got
    # a price for a token that has underlying assets, the code will enter the if statement after
    # this block and the value for price will change becoming incorrect.
    if price is not None:
        return price, oracle

    custom_token = GlobalDBHandler().get_evm_token(
        address=token.evm_address,
        chain_id=ChainID.ETHEREUM,
    )
    if custom_token and custom_token.underlying_tokens is not None:
        usd_price = ZERO
        for underlying_token in custom_token.underlying_tokens:
            token = EvmToken(underlying_token.get_identifier(parent_chain=custom_token.chain_id))
            underlying_asset_price, oracle, _ = Inquirer.find_usd_price_and_oracle(token)
            usd_price += underlying_asset_price * underlying_token.weight

        if usd_price != ZERO_PRICE:
            price = Price(usd_price)

    return price, oracle


def _query_currency_converterapi(base: FiatAsset, quote: FiatAsset) -> Price | None:
    log.debug(
        'Query free.currencyconverterapi.com fiat pair',
        base_currency=base.identifier,
        quote_currency=quote.identifier,
    )
    pair = f'{base.identifier}_{quote.identifier}'
    querystr = (
        f'https://free.currconv.com/api/v7/convert?'
        f'q={pair}&compact=ultra&apiKey={CURRENCYCONVERTER_API_KEY}'
    )
    try:
        resp = request_get_dict(querystr)
        return Price(FVal(resp[pair]))  # can raise too
    except (ValueError, RemoteError, KeyError, UnableToDecryptRemoteData):
        log.error(
            'Querying free.currencyconverterapi.com fiat pair failed',
            base_currency=base.identifier,
            quote_currency=quote.identifier,
        )
        return None


class CachedPriceEntry(NamedTuple):
    price: Price
    time: Timestamp
    oracle: CurrentPriceOracle
    used_main_currency: bool


class Inquirer:
    __instance: Optional['Inquirer'] = None
    _cached_forex_data: dict
    _cached_current_price: LRUCacheWithRemove[tuple[Asset, Asset], CachedPriceEntry]
    _data_directory: Path
    _cryptocompare: 'Cryptocompare'
    _coingecko: 'Coingecko'
    _defillama: 'Defillama'
    _manualcurrent: 'ManualCurrentOracle'
    _uniswapv2: Optional['UniswapV2Oracle'] = None
    _uniswapv3: Optional['UniswapV3Oracle'] = None
    _evm_managers: dict[ChainID, 'EvmManager']
    _oracles: Sequence[CurrentPriceOracle] | None = None
    _oracle_instances: list[CurrentPriceOracleInstance] | None = None
    _oracles_not_onchain: Sequence[CurrentPriceOracle] | None = None
    _oracle_instances_not_onchain: list[CurrentPriceOracleInstance] | None = None
    _msg_aggregator: 'MessagesAggregator'
    # save only the identifier of the special tokens since we only check if assets are in this set
    special_tokens: set[str]
    weth: EvmToken
    usd: FiatAsset

    def __new__(
            cls,
            data_dir: Path | None = None,
            cryptocompare: Optional['Cryptocompare'] = None,
            coingecko: Optional['Coingecko'] = None,
            defillama: Optional['Defillama'] = None,
            manualcurrent: Optional['ManualCurrentOracle'] = None,
            msg_aggregator: Optional['MessagesAggregator'] = None,
    ) -> 'Inquirer':
        if Inquirer.__instance is not None:
            return Inquirer.__instance

        error_msg = 'arguments should be given at the first instantiation'
        assert data_dir, error_msg
        assert cryptocompare, error_msg
        assert coingecko, error_msg
        assert defillama, error_msg
        assert manualcurrent, error_msg
        assert msg_aggregator, error_msg

        Inquirer.__instance = object.__new__(cls)

        Inquirer.__instance._data_directory = data_dir
        Inquirer._cryptocompare = cryptocompare
        Inquirer._coingecko = coingecko
        Inquirer._defillama = defillama
        Inquirer._manualcurrent = manualcurrent
        Inquirer._cached_current_price = LRUCacheWithRemove(maxsize=1024)
        Inquirer._evm_managers = {}
        Inquirer._msg_aggregator = msg_aggregator
        Inquirer.special_tokens = {
            A_YV1_DAIUSDCTBUSD.identifier,
            A_CRVP_DAIUSDCTBUSD.identifier,
            A_CRVP_DAIUSDCTTUSD.identifier,
            A_YV1_DAIUSDCTTUSD.identifier,
            A_YV1_DAIUSDCTTUSD.identifier,
            A_CRVP_RENWSBTC.identifier,
            A_YV1_RENWSBTC.identifier,
            A_CRV_RENWBTC.identifier,
            A_CRV_YPAX.identifier,
            A_CRV_GUSD.identifier,
            A_CRV_3CRV.identifier,
            A_YV1_3CRV.identifier,
            A_CRV_3CRVSUSD.identifier,
            A_YV1_ALINK.identifier,
            A_YV1_DAI.identifier,
            A_YV1_WETH.identifier,
            A_YV1_YFI.identifier,
            A_YV1_USDT.identifier,
            A_YV1_USDC.identifier,
            A_YV1_TUSD.identifier,
            A_YV1_GUSD.identifier,
            A_FARM_USDC.identifier,
            A_FARM_USDT.identifier,
            A_FARM_DAI.identifier,
            A_FARM_TUSD.identifier,
            A_FARM_WETH.identifier,
            A_FARM_WBTC.identifier,
            A_FARM_RENBTC.identifier,
            A_FARM_CRVRENWBTC.identifier,
            A_3CRV.identifier,
        }
        try:
            Inquirer.usd = A_USD.resolve_to_fiat_asset()
            Inquirer.weth = A_WETH.resolve_to_evm_token()
        except (UnknownAsset, WrongAssetType) as e:
            message = f'One of the base assets was deleted/modified from the DB: {e!s}'
            log.critical(message)
            raise RuntimeError(message + '. Add it back manually or contact support') from e

        return Inquirer.__instance

    @staticmethod
    def inject_evm_managers(evm_managers: Sequence[tuple[ChainID, 'EvmManager']]) -> None:
        instance = Inquirer()
        for chain_id, evm_manager in evm_managers:
            instance._evm_managers[chain_id] = evm_manager

    @staticmethod
    def get_evm_manager(chain_id: ChainID) -> 'EvmManager':
        evm_manager = Inquirer._evm_managers.get(chain_id)
        assert evm_manager is not None, f'evm manager for chain id {chain_id} should have been injected'  # noqa: E501
        return evm_manager

    @staticmethod
    def add_defi_oracles(
            uniswap_v2: Optional['UniswapV2Oracle'],
            uniswap_v3: Optional['UniswapV3Oracle'],
    ) -> None:
        Inquirer()._uniswapv2 = uniswap_v2
        Inquirer()._uniswapv3 = uniswap_v3

    @staticmethod
    def get_cached_current_price_entry(
            cache_key: tuple[Asset, Asset],
            match_main_currency: bool,
    ) -> CachedPriceEntry | None:
<<<<<<< HEAD
        cache = Inquirer._cached_current_price.get(cache_key)
=======
        cache = Inquirer._cached_current_price.get(cache_key, None)
>>>>>>> 7c6f646b
        if cache is None or ts_now() - cache.time > CURRENT_PRICE_CACHE_SECS or cache.used_main_currency != match_main_currency:  # noqa: E501
            return None

        return cache

    @staticmethod
    def remove_cache_prices_for_asset(pairs_to_invalidate: list[tuple[Asset, Asset]]) -> None:
        """Deletes all prices cache that contains any asset in the possible pairs."""
        assets_to_invalidate = set()
        for asset_a, asset_b in pairs_to_invalidate:
            assets_to_invalidate.add(asset_a)
            assets_to_invalidate.add(asset_b)

<<<<<<< HEAD
        for asset_pair in list(Inquirer._cached_current_price.cache):  # create a list to avoid mutating the map while iterating it  # noqa: E501
            if asset_pair[0] in assets_to_invalidate or asset_pair[1] in assets_to_invalidate:
                Inquirer._cached_current_price.remove(asset_pair)
=======
        for asset_pair in list(Inquirer._cached_current_price):
            if asset_pair[0] in assets_to_invalidate or asset_pair[1] in assets_to_invalidate:
                Inquirer._cached_current_price.pop(asset_pair, None)
>>>>>>> 7c6f646b

    @staticmethod
    def remove_cached_current_price_entry(cache_key: tuple[Asset, Asset]) -> None:
        Inquirer._cached_current_price.remove(cache_key)

    @staticmethod
    def set_oracles_order(oracles: Sequence[CurrentPriceOracle]) -> None:
        assert len(oracles) != 0 and len(oracles) == len(set(oracles)), (
            "Oracles can't be empty or have repeated items"
        )
        instance = Inquirer()
        instance._oracles = oracles
        instance._oracle_instances = [getattr(instance, f'_{oracle!s}') for oracle in oracles]
        instance._oracles_not_onchain = []
        instance._oracle_instances_not_onchain = []
        for oracle, oracle_instance in zip(instance._oracles, instance._oracle_instances, strict=True):  # noqa: E501
            if oracle not in (CurrentPriceOracle.UNISWAPV2, CurrentPriceOracle.UNISWAPV3):
                instance._oracles_not_onchain.append(oracle)
                instance._oracle_instances_not_onchain.append(oracle_instance)

    @staticmethod
    def set_cached_price(cache_key: tuple[Asset, Asset], cached_price: CachedPriceEntry) -> None:
        """Save cached price for the key provided and all the assets in the same collection"""
        related_assets = GlobalDBHandler().get_assets_in_same_collection(cache_key[0].identifier)
        for related_asset in related_assets:
            Inquirer._cached_current_price.add((related_asset, cache_key[1]), cached_price)

    @staticmethod
    def _query_oracle_instances(
            from_asset: Asset,
            to_asset: Asset,
            coming_from_latest_price: bool,
            skip_onchain: bool = False,
            match_main_currency: bool = False,
    ) -> tuple[Price, CurrentPriceOracle, bool]:
        """
        Query oracle instances.
        `coming_from_latest_price` is used by manual latest price oracle to handle price loops.
        """
        instance = Inquirer()
        cache_key = (from_asset, to_asset)
        assert (
            instance._oracles is not None and
            instance._oracle_instances is not None and
            instance._oracles_not_onchain is not None and
            instance._oracle_instances_not_onchain is not None
        ), (
            'Inquirer should never be called before setting the oracles'
        )
        if from_asset.is_asset_with_oracles() is True:
            from_asset = from_asset.resolve_to_asset_with_oracles()
            to_asset = to_asset.resolve_to_asset_with_oracles()
            if skip_onchain:
                oracles = instance._oracles_not_onchain
                oracle_instances = instance._oracle_instances_not_onchain
            else:
                oracles = instance._oracles
                oracle_instances = instance._oracle_instances
        else:
            oracles = [CurrentPriceOracle.MANUALCURRENT]
            oracle_instances = [instance._manualcurrent]

        price = ZERO_PRICE
        oracle_queried = CurrentPriceOracle.BLOCKCHAIN
        used_main_currency = False
        for oracle, oracle_instance in zip(oracles, oracle_instances, strict=True):
            if (
                isinstance(oracle_instance, CurrentPriceOracleInterface) and
                (
                    oracle_instance.rate_limited_in_last(DEFAULT_RATE_LIMIT_WAITING_TIME) is True or  # noqa: E501
                    isinstance(oracle_instance, PenalizablePriceOracleMixin) and oracle_instance.is_penalized() is True  # noqa: E501
                )
            ):
                continue

            try:
                price, used_main_currency = oracle_instance.query_current_price(
                    from_asset=from_asset,  # type: ignore  # type is guaranteed by the if above
                    to_asset=to_asset,  # type: ignore  # type is guaranteed by the if above
                    match_main_currency=match_main_currency,
                )
            except (DefiPoolError, PriceQueryUnsupportedAsset, RemoteError) as e:
                log.warning(
                    f'Current price oracle {oracle} failed to request {to_asset.identifier} '
                    f'price for {from_asset.identifier} due to: {e!s}.',
                )
                continue
            except RecursionError:
                # We have to catch recursion error only at the top level since otherwise we get to
                # recursion level MAX - 1, and after calling some other function may run into it again.  # noqa: E501
                if coming_from_latest_price is True:
                    raise

                # else
                # Infinite loop can happen if user creates a loop of manual current prices
                # (e.g. said that 1 BTC costs 2 ETH and 1 ETH costs 5 BTC).
                instance._msg_aggregator.add_warning(
                    f'Was not able to find price from {from_asset!s} to {to_asset!s} since your '
                    f'manual latest prices form a loop. For now, other oracles will be used.',
                )
                continue

            if price != ZERO_PRICE:
                oracle_queried = oracle
                log.debug(
                    f'Current price oracle {oracle} got price',
                    from_asset=from_asset,
                    to_asset=to_asset,
                    price=price,
                )
                break

        Inquirer.set_cached_price(
            cache_key=cache_key,
            cached_price=CachedPriceEntry(
                price=price,
                time=ts_now(),
                oracle=oracle_queried,
                used_main_currency=used_main_currency,
            ),
        )
        return price, oracle_queried, used_main_currency

    @staticmethod
    def _find_price(
            from_asset: Asset,
            to_asset: Asset,
            ignore_cache: bool = False,
            skip_onchain: bool = False,
            coming_from_latest_price: bool = False,
            match_main_currency: bool = False,
    ) -> tuple[Price, CurrentPriceOracle, bool]:
        """Returns:
        1. The current price of 'from_asset' in 'to_asset' valuation.
        2. Oracle that was used to get the price.
        3. Flag that shows whether returned price is in main currency.
        NB: prices for special symbols in any currency but USD are not supported.

        Returns ZERO_PRICE if all options have been exhausted and errors are logged in the logs.
        `coming_from_latest_price` is used by manual latest price oracle to handle price loops.
        """
        if from_asset == to_asset:
            return Price(ONE), CurrentPriceOracle.MANUALCURRENT, False

        if to_asset == A_USD:
            price, oracle, used_main_currency = Inquirer.find_usd_price_and_oracle(
                asset=from_asset,
                ignore_cache=ignore_cache,
                coming_from_latest_price=coming_from_latest_price,
                match_main_currency=match_main_currency,
            )
            return price, oracle, used_main_currency

        if ignore_cache is False:
            cache = Inquirer.get_cached_current_price_entry(cache_key=(from_asset, to_asset), match_main_currency=match_main_currency)  # noqa: E501
            if cache is not None:
                return cache.price, cache.oracle, cache.used_main_currency

        oracle_price, oracle_queried, used_main_currency = Inquirer._query_oracle_instances(
            from_asset=from_asset,
            to_asset=to_asset,
            skip_onchain=skip_onchain,
            coming_from_latest_price=coming_from_latest_price,
            match_main_currency=match_main_currency,
        )
        return oracle_price, oracle_queried, used_main_currency

    @staticmethod
    def find_price(
            from_asset: Asset,
            to_asset: Asset,
            ignore_cache: bool = False,
            skip_onchain: bool = False,
            coming_from_latest_price: bool = False,
    ) -> Price:
        """Wrapper around _find_price to ignore oracle queried when getting price"""
        price, _, _ = Inquirer._find_price(
            from_asset=from_asset,
            to_asset=to_asset,
            ignore_cache=ignore_cache,
            skip_onchain=skip_onchain,
            coming_from_latest_price=coming_from_latest_price,
        )
        return price

    @staticmethod
    def find_price_and_oracle(
            from_asset: Asset,
            to_asset: Asset,
            ignore_cache: bool = False,
            skip_onchain: bool = False,
            coming_from_latest_price: bool = False,
            match_main_currency: bool = False,
    ) -> tuple[Price, CurrentPriceOracle, bool]:
        """
        Wrapper around _find_price to include oracle queried when getting price and
        flag that shows whether returned price is in main currency.
        """
        return Inquirer._find_price(
            from_asset=from_asset,
            to_asset=to_asset,
            ignore_cache=ignore_cache,
            skip_onchain=skip_onchain,
            coming_from_latest_price=coming_from_latest_price,
            match_main_currency=match_main_currency,
        )

    @staticmethod
    def find_usd_price(
            asset: Asset,
            ignore_cache: bool = False,
            skip_onchain: bool = False,
            coming_from_latest_price: bool = False,
    ) -> Price:
        """Wrapper around _find_usd_price to ignore oracle queried when getting usd price"""
        price, _, _ = Inquirer._find_usd_price(
            asset=asset,
            ignore_cache=ignore_cache,
            skip_onchain=skip_onchain,
            coming_from_latest_price=coming_from_latest_price,
        )
        return price

    @staticmethod
    def find_usd_price_and_oracle(
            asset: Asset,
            ignore_cache: bool = False,
            skip_onchain: bool = False,
            coming_from_latest_price: bool = False,
            match_main_currency: bool = False,
    ) -> tuple[Price, CurrentPriceOracle, bool]:
        """
        Wrapper around _find_usd_price to include oracle queried when getting usd price and
        flag that shows whether returned price is in main currency
        """
        return Inquirer._find_usd_price(
            asset=asset,
            ignore_cache=ignore_cache,
            skip_onchain=skip_onchain,
            coming_from_latest_price=coming_from_latest_price,
            match_main_currency=match_main_currency,
        )

    @staticmethod
    def _find_usd_price(
            asset: Asset,
            ignore_cache: bool = False,
            skip_onchain: bool = False,
            coming_from_latest_price: bool = False,
            match_main_currency: bool = False,
    ) -> tuple[Price, CurrentPriceOracle, bool]:
        """Returns the current price of the asset, oracle that was used and whether returned price
        is in main currency.

        Returns ZERO_PRICE if all options have been exhausted and errors are logged in the logs.
        `coming_from_latest_price` is used by manual latest price oracle to handle price loops.
        """
        if asset == A_USD:
            return Price(ONE), CurrentPriceOracle.FIAT, False

        cache_key = (asset, A_USD)
        if ignore_cache is False:
            cache = Inquirer.get_cached_current_price_entry(cache_key=cache_key, match_main_currency=match_main_currency)  # noqa: E501
            if cache is not None:
                return cache.price, cache.oracle, cache.used_main_currency

        try:
            asset = asset.resolve()
        except UnknownAsset:
            log.error(f'Tried to ask for {asset.identifier} price but asset is missing from the DB')  # noqa: E501
            return ZERO_PRICE, CurrentPriceOracle.FIAT, False

        if isinstance(asset, FiatAsset):
            with suppress(RemoteError):
                price, oracle = Inquirer._query_fiat_pair(base=asset, quote=Inquirer.usd)
                return price, oracle, False

        # continue, asset isn't fiat or a price can be found by one of the oracles (CC for example)

        # Try and check if it is an ethereum token with specified protocol or underlying tokens
        is_known_protocol = False
        underlying_tokens = None
        if isinstance(asset, EvmToken):
            if asset.protocol is not None:
                is_known_protocol = asset.protocol in ProtocolsWithPriceLogic
            underlying_tokens = asset.underlying_tokens

            # Check if it is a special token
            if asset.identifier in Inquirer.special_tokens:
                ethereum = Inquirer.get_evm_manager(chain_id=ChainID.ETHEREUM)
                underlying_asset_price, oracle = get_underlying_asset_price(asset)
                usd_price = handle_defi_price_query(
                    ethereum=ethereum.node_inquirer,  # type:ignore  # ethereum is an EthereumManager so the inquirer is of the expected type
                    token=asset,
                    underlying_asset_price=underlying_asset_price,
                )
                price = ZERO_PRICE if usd_price is None else Price(usd_price)

                Inquirer.set_cached_price(
                    cache_key=cache_key,
                    cached_price=CachedPriceEntry(
                        price=price,
                        time=ts_now(),
                        oracle=CurrentPriceOracle.BLOCKCHAIN,
                        used_main_currency=False,
                    ),
                )
                return price, oracle, False

            if is_known_protocol is True or underlying_tokens is not None:
                result, oracle = get_underlying_asset_price(asset)
                if result is not None:
                    usd_price = Price(result)
                    Inquirer.set_cached_price(
                        cache_key=cache_key,
                        cached_price=CachedPriceEntry(
                            price=usd_price,
                            time=ts_now(),
                            oracle=oracle,
                            used_main_currency=False,  # function is for usd only, so it doesn't matter  # noqa: E501
                        ),
                    )
                    return usd_price, oracle, False
                # else known protocol on-chain query failed. Continue to external oracles

        # BSQ is a special asset that doesn't have oracle information but its custom API
        if asset == A_BSQ:
            try:
                bsq = A_BSQ.resolve_to_crypto_asset()
            except (UnknownAsset, WrongAssetType):
                log.error('Asked for BSQ price but BSQ is missing or misclassified in the global DB')  # noqa: E501
                return ZERO_PRICE, oracle, False

            try:
                price_in_btc = get_bisq_market_price(bsq)
                btc_price, oracle, _ = Inquirer.find_usd_price_and_oracle(A_BTC)
                usd_price = Price(price_in_btc * btc_price)
                Inquirer.set_cached_price(
                    cache_key=cache_key,
                    cached_price=CachedPriceEntry(
                        price=usd_price,
                        time=ts_now(),
                        oracle=oracle,
                        used_main_currency=False,  # this is for usd only, so it doesn't matter
                    ),
                )
            except (RemoteError, DeserializationError) as e:
                msg = f'Could not find price for BSQ. {e!s}'
                Inquirer._msg_aggregator.add_warning(msg)
                return Price(BTC_PER_BSQ * price_in_btc), CurrentPriceOracle.BLOCKCHAIN, False
            else:
                return usd_price, oracle, False

        if asset == A_KFEE:
            # KFEE is a kraken special asset where 1000 KFEE = 10 USD
            return Price(FVal(0.01)), CurrentPriceOracle.FIAT, False

        price, oracle, used_main_currency = Inquirer._query_oracle_instances(
            from_asset=asset,
            to_asset=A_USD,
            coming_from_latest_price=coming_from_latest_price,
            skip_onchain=skip_onchain,
            match_main_currency=match_main_currency,
        )
        return price, oracle, used_main_currency

    def find_lp_price_from_uniswaplike_pool(
            self,
            token: EvmToken,
    ) -> Price | None:
        """Calculates the price for a uniswaplike LP token the contract of which is also
        the contract of the pool it represents. For example uniswap or velodrome LP tokens."""
        return lp_price_from_uniswaplike_pool_contract(
            evm_inquirer=self.get_evm_manager(token.chain_id).node_inquirer,  # get the inquirer for the chain the token is in  # noqa: E501
            token=token,
            token_price_func=self.find_usd_price,
            token_price_func_args=[],
            block_identifier='latest',
        )

    def find_curve_pool_price(
            self,
            lp_token: EvmToken,
    ) -> Price | None:
        """
        1. Obtain the pool for this token
        2. Obtain prices for assets in pool
        3. Obtain the virtual price for share and the balances of each
        token in the pool
        4. Calc the price for a share

        Returns the price of 1 LP token from the pool
        """
        ethereum = self.get_evm_manager(chain_id=ChainID.ETHEREUM)
        ethereum.assure_curve_cache_is_queried_and_decoder_updated()  # type:ignore  # ethereum is an EthereumManager here

        with GlobalDBHandler().conn.read_ctx() as cursor:
            pool_address_in_cache = globaldb_get_unique_cache_value(
                cursor=cursor,
                key_parts=(CacheType.CURVE_POOL_ADDRESS, lp_token.evm_address),
            )
            if pool_address_in_cache is None:
                return None
            # pool address is guaranteed to be checksumed due to how we save it
            pool_address = string_to_evm_address(pool_address_in_cache)
            pool_tokens_addresses = read_curve_pool_tokens(cursor=cursor, pool_address=pool_address)  # noqa: E501

        tokens: list[EvmToken] = []
        # Translate addresses to tokens
        try:
            for token_address_str in pool_tokens_addresses:
                token_address = string_to_evm_address(token_address_str)
                if token_address == '0xEeeeeEeeeEeEeeEeEeEeeEEEeeeeEeeeeeeeEEeE':
                    tokens.append(self.weth)
                else:
                    token_identifier = ethaddress_to_identifier(token_address)
                    tokens.append(EvmToken(token_identifier))
        except UnknownAsset:
            return None

        # Get price for each token in the pool
        prices = []
        for token in tokens:
            price = self.find_usd_price(token)
            if price == ZERO_PRICE:
                log.error(
                    f'Could not calculate price for {lp_token} due to inability to '
                    f'fetch price for {token}.',
                )
                return None
            prices.append(price)

        # Query virtual price of LP share and balances in the pool for each token
        contract = EvmContract(
            address=pool_address,
            abi=ethereum.node_inquirer.contracts.abi('CURVE_POOL'),
            deployed_block=0,
        )
        calls = [(pool_address, contract.encode(method_name='get_virtual_price'))]
        calls += [
            (pool_address, contract.encode(method_name='balances', arguments=[i]))
            for i in range(len(tokens))
        ]
        output = ethereum.node_inquirer.multicall_2(
            require_success=False,
            calls=calls,
        )

        # Check that the output has the correct structure
        if not all(len(call_result) == 2 for call_result in output):
            log.debug(
                f'Failed to query contract methods while finding curve pool price. '
                f'Not every outcome has length 2. {output}',
            )
            return None
        # Check that all the requests were successful
        if not all(contract_output[0] for contract_output in output):
            log.debug(f'Failed to query contract methods while finding curve price. {output}')
            return None
        # Deserialize information obtained in the multicall execution
        data = []
        # https://github.com/PyCQA/pylint/issues/4739
        virtual_price_decoded = contract.decode(output[0][1], 'get_virtual_price')
        if not _check_curve_contract_call(virtual_price_decoded):
            log.debug(f'Failed to decode get_virtual_price while finding curve price. {output}')
            return None
        data.append(FVal(virtual_price_decoded[0]))
        for i, token in enumerate(tokens):
            amount_decoded = contract.decode(output[i + 1][1], 'balances', arguments=[i])
            if not _check_curve_contract_call(amount_decoded):
                log.debug(f'Failed to decode balances {i} while finding curve price. {output}')
                return None
            # https://github.com/PyCQA/pylint/issues/4739
            amount = amount_decoded[0]
            normalized_amount = token_normalized_value_decimals(amount, token.decimals)
            data.append(normalized_amount)

        # Prices and data should verify this relation for the following operations
        if len(prices) != len(data) - 1:
            log.debug(
                f'Length of prices {len(prices)} does not match len of data {len(data)} '
                f'while querying curve pool price.',
            )
            return None
        # Total number of assets price in the pool
        total_assets_price = sum(map(operator.mul, data[1:], prices))
        if total_assets_price == 0:
            log.error(
                f'Curve pool price returned unexpected data {data} that lead to a zero price.',
            )
            return None

        # Calculate weight of each asset as the proportion of tokens value
        weights = (data[x + 1] * prices[x] / total_assets_price for x in range(len(tokens)))
        assets_price = FVal(sum(map(operator.mul, weights, prices)))
        return (assets_price * FVal(data[0])) / (10 ** lp_token.get_decimals())

    def find_yearn_price(
            self,
            token: EvmToken,
    ) -> Price | None:
        """
        Query price for a yearn vault v2 token using the pricePerShare method
        and the price of the underlying token.
        """
        ethereum = self.get_evm_manager(chain_id=ChainID.ETHEREUM)
        globaldb = GlobalDBHandler()
        with globaldb.conn.read_ctx() as cursor:
            maybe_underlying_tokens = globaldb.fetch_underlying_tokens(cursor, ethaddress_to_identifier(token.evm_address))  # noqa: E501

        contract = EvmContract(
            address=token.evm_address,
            abi=ethereum.node_inquirer.contracts.abi('YEARN_VAULT_V2'),
            deployed_block=0,
        )
        if maybe_underlying_tokens is None or len(maybe_underlying_tokens) != 1:
            # underlying token not recorded in the DB. Ask the chain
            try:
                remote_underlying_token = contract.call(ethereum.node_inquirer, 'token')
            except (RemoteError, BlockchainQueryError) as e:
                log.error(f'Failed to query underlying token method in Yearn v2 Vault. {e!s}')
                return None

            try:
                underlying_token_address = deserialize_evm_address(remote_underlying_token)
            except DeserializationError:
                log.error(f'underlying token call of {token.evm_address} returned invalid address {remote_underlying_token}')  # noqa: E501
                return None

            try:  # make sure it's in the global DB
                underlying_token = get_or_create_evm_token(
                    userdb=ethereum.node_inquirer.database,
                    evm_address=underlying_token_address,
                    chain_id=ChainID.ETHEREUM,
                    encounter=TokenEncounterInfo(
                        description='Detecting Yearn vault underlying tokens',
                    ),
                )
            except NotERC20Conformant as e:
                log.error(
                    f'Error fetching ethereum token {underlying_token_address} while '
                    f'detecting underlying tokens of {token.evm_address!s}: {e!s}',
                )
            # store it in the DB, so next time no need to query chain
            with globaldb.conn.write_ctx() as write_cursor:
                globaldb._add_underlying_tokens(
                    write_cursor=write_cursor,
                    parent_token_identifier=token.identifier,
                    underlying_tokens=[
                        UnderlyingToken(
                            address=underlying_token_address,
                            token_kind=EvmTokenKind.ERC20,  # this may be a guess here
                            weight=ONE,  # all yearn vaults have single underlying
                        )],
                    chain_id=ChainID.ETHEREUM,
                )
        else:
            underlying_token = EvmToken(ethaddress_to_identifier(maybe_underlying_tokens[0].address))  # noqa: E501

        underlying_token_price = self.find_usd_price(underlying_token)
        # Get the price per share from the yearn contract
        contract = EvmContract(
            address=token.evm_address,
            abi=ethereum.node_inquirer.contracts.abi('YEARN_VAULT_V2'),
            deployed_block=0,
        )
        try:
            price_per_share = contract.call(ethereum.node_inquirer, 'pricePerShare')
        except (RemoteError, BlockchainQueryError) as e:
            log.error(f'Failed to query pricePerShare method in Yearn v2 Vault. {e!s}')
        else:
            return Price(price_per_share * underlying_token_price / 10 ** token.get_decimals())

        return None

    @staticmethod
    def get_fiat_usd_exchange_rates(currencies: Iterable[FiatAsset]) -> dict[FiatAsset, Price]:
        """Gets the USD exchange rate of any of the given assets

        In case of failure to query a rate it's returned as zero"""
        instance = Inquirer()
        rates = {instance.usd: Price(ONE)}
        for currency in currencies:
            try:
                price, _ = Inquirer()._query_fiat_pair(
                    base=instance.usd,
                    quote=currency,
                )
                rates[currency] = price
            except RemoteError:
                rates[currency] = ZERO_PRICE

        return rates

    @staticmethod
    def query_historical_fiat_exchange_rates(
            from_fiat_currency: FiatAsset,
            to_fiat_currency: FiatAsset,
            timestamp: Timestamp,
    ) -> Price | None:
        assert from_fiat_currency.is_fiat(), 'fiat currency should have been provided'
        assert to_fiat_currency.is_fiat(), 'fiat currency should have been provided'

        if from_fiat_currency == to_fiat_currency:
            return Price(ONE)

        # Check cache
        price_cache_entry = GlobalDBHandler().get_historical_price(
            from_asset=from_fiat_currency,
            to_asset=to_fiat_currency,
            timestamp=timestamp,
            max_seconds_distance=DAY_IN_SECONDS,
        )
        if price_cache_entry:
            return price_cache_entry.price

        try:
            prices_map = get_historical_xratescom_exchange_rates(
                from_asset=from_fiat_currency,
                time=timestamp,
            )
        except RemoteError:
            return None

        # Since xratecoms has daily rates let's save at timestamp of UTC day start
        timestamp = timestamp_to_daystart_timestamp(timestamp)
        for asset, asset_price in prices_map.items():
            GlobalDBHandler().add_historical_prices(entries=[HistoricalPrice(
                from_asset=from_fiat_currency,
                to_asset=asset,
                source=HistoricalPriceOracle.XRATESCOM,
                timestamp=timestamp,
                price=asset_price,
            )])
            if asset == to_fiat_currency:
                rate = asset_price
                break
        else:
            log.debug(
                f'Could not find historical fiat exchange rate for asset {to_fiat_currency=}',
            )
            return None

        log.debug('Historical fiat exchange rate query succesful', rate=rate)
        return rate

    @staticmethod
    def _query_fiat_pair(
            base: FiatAsset,
            quote: FiatAsset,
    ) -> tuple[Price, CurrentPriceOracle]:
        """Queries the current price between two fiat assets

        If a current price is not found but a cached price within 30 days is found
        then that one is used.

        May raise RemoteError if a price can not be found
        """
        if base == quote:
            return Price(ONE), CurrentPriceOracle.FIAT

        now = ts_now()
        # Check cache for a price within the last 24 hrs
        price_cache_entry = GlobalDBHandler().get_historical_price(
            from_asset=base,
            to_asset=quote,
            timestamp=now,
            max_seconds_distance=DAY_IN_SECONDS,
        )
        if price_cache_entry:
            return price_cache_entry.price, CurrentPriceOracle.FIAT

        # Use the xratescom query and save all prices in the cache
        price = None
        with suppress(RemoteError):
            price_map = get_current_xratescom_exchange_rates(base)
            for quote_asset, quote_price in price_map.items():
                if quote_asset == quote:
                    # if the quote asset price is found return it
                    price = quote_price

                GlobalDBHandler().add_historical_prices(entries=[HistoricalPrice(
                    from_asset=base,
                    to_asset=quote_asset,
                    source=HistoricalPriceOracle.XRATESCOM,
                    timestamp=timestamp_to_daystart_timestamp(now),
                    price=quote_price,
                )])

            if price:  # the quote asset may not be found
                return price, CurrentPriceOracle.FIAT

        # else price remains None -- query backup api
        price = _query_currency_converterapi(base, quote)
        if price is not None:
            return price, CurrentPriceOracle.FIAT

        # Check cache
        price_cache_entry = GlobalDBHandler().get_historical_price(
            from_asset=base,
            to_asset=quote,
            timestamp=now,
            max_seconds_distance=MONTH_IN_SECONDS,
        )
        if price_cache_entry:
            log.debug(
                f'Could not query online apis for a fiat price. '
                f'Used cached value from '
                f'{(now - price_cache_entry.timestamp) / DAY_IN_SECONDS} days ago.',
                base_currency=base.identifier,
                quote_currency=quote.identifier,
                price=price_cache_entry.price,
            )
            return price_cache_entry.price, CurrentPriceOracle.FIAT

        # else
        raise RemoteError(
            f'Could not find a current {base.identifier} price for {quote.identifier}',
        )<|MERGE_RESOLUTION|>--- conflicted
+++ resolved
@@ -359,11 +359,7 @@
             cache_key: tuple[Asset, Asset],
             match_main_currency: bool,
     ) -> CachedPriceEntry | None:
-<<<<<<< HEAD
         cache = Inquirer._cached_current_price.get(cache_key)
-=======
-        cache = Inquirer._cached_current_price.get(cache_key, None)
->>>>>>> 7c6f646b
         if cache is None or ts_now() - cache.time > CURRENT_PRICE_CACHE_SECS or cache.used_main_currency != match_main_currency:  # noqa: E501
             return None
 
@@ -377,15 +373,9 @@
             assets_to_invalidate.add(asset_a)
             assets_to_invalidate.add(asset_b)
 
-<<<<<<< HEAD
         for asset_pair in list(Inquirer._cached_current_price.cache):  # create a list to avoid mutating the map while iterating it  # noqa: E501
             if asset_pair[0] in assets_to_invalidate or asset_pair[1] in assets_to_invalidate:
                 Inquirer._cached_current_price.remove(asset_pair)
-=======
-        for asset_pair in list(Inquirer._cached_current_price):
-            if asset_pair[0] in assets_to_invalidate or asset_pair[1] in assets_to_invalidate:
-                Inquirer._cached_current_price.pop(asset_pair, None)
->>>>>>> 7c6f646b
 
     @staticmethod
     def remove_cached_current_price_entry(cache_key: tuple[Asset, Asset]) -> None:
