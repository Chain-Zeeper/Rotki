import abc
import csv
import logging
from collections import Counter, defaultdict
from pathlib import Path
from typing import Any, Optional

from rotkehlchen.accounting.ledger_actions import LedgerAction, LedgerActionType
from rotkehlchen.assets.asset import AssetWithOracles
from rotkehlchen.assets.converters import asset_from_binance
from rotkehlchen.constants import ZERO
from rotkehlchen.constants.assets import A_USD
from rotkehlchen.data_import.utils import BaseExchangeImporter
from rotkehlchen.db.drivers.gevent import DBCursor
from rotkehlchen.errors.asset import UnknownAsset
from rotkehlchen.errors.price import NoPriceForGivenTimestamp
from rotkehlchen.errors.serialization import DeserializationError
from rotkehlchen.exchanges.data_structures import AssetMovement, Trade
from rotkehlchen.history.price import PriceHistorian
from rotkehlchen.logging import RotkehlchenLogsAdapter
from rotkehlchen.serialization.deserialize import (
    deserialize_asset_amount,
    deserialize_timestamp_from_date,
)
from rotkehlchen.types import (
    AssetAmount,
    AssetMovementCategory,
    Fee,
    Location,
    Price,
    Timestamp,
    TradeID,
    TradeType,
)

logger = logging.getLogger(__name__)
log = RotkehlchenLogsAdapter(logger)

BinanceCsvRow = dict[str, Any]
BINANCE_TRADE_OPERATIONS = {'Buy', 'Sell', 'Fee'}


class BinanceEntry(metaclass=abc.ABCMeta):  # noqa: B024
    """This is a base BinanceEntry class
    All row combinations in the Binance csv have to be inherited from this base class
    """


class BinanceSingleEntry(BinanceEntry, metaclass=abc.ABCMeta):
    """Children of this class represent single-row entries
    It means that all required data to create an internal representation
    is contained in one csv row

    Children should have a class-variable "available_operations" which describes
    which "Operation" types can be processed by a class
    """
    available_operations: list[str]

    def is_entry(self, requested_operation: str) -> bool:
        """This method checks whether row with "requested_operation" could be processed
        by a class on which this method has been called
        The default implementation can also be used in a subclass"""
        return requested_operation in self.available_operations

    @abc.abstractmethod
    def process_entry(
            self,
            cursor: DBCursor,
            importer: BaseExchangeImporter,
            timestamp: Timestamp,
            data: BinanceCsvRow,
    ) -> None:
        """This method receives a csv row and processes it into internal rotki's representation
        Should be implemented by subclass."""


class BinanceMultipleEntry(BinanceEntry, metaclass=abc.ABCMeta):
    @abc.abstractmethod
    def are_entries(self, requested_operations: list) -> bool:
        """The subclass's method checks whether requested operations can be processed
        Not implemented here because the logic can differ for each subclass"""

    @abc.abstractmethod
    def process_entries(
            self,
            cursor: DBCursor,
            importer: BaseExchangeImporter,
            timestamp: Timestamp,
            data: list[BinanceCsvRow],
    ) -> int:
<<<<<<< HEAD
        """Turns given csv rows into internal Rotki's representation"""
=======
        """Turns given csv rows into internal rotki's representation"""
        ...
>>>>>>> 20534a67


class BinanceTradeEntry(BinanceMultipleEntry):
    def are_entries(self, requested_operations: list) -> bool:
        """This class supports several formats of Trade entries from the csv.
        Supports the following combinations of "Operation" column's values:
            - Buy + Buy
            - Sell + Sell
            - Mixed data of (Buy + Buy) * N + (Sell + Sell) * M
            - Buy + Buy + Fee
            - Sell + Sell + Fee
            - Mixed data of (Buy + Buy) * N + (Sell + Sell) * M + Fee * (N + M)
            - DOESN'T support mixed Fee and Non-fee Trades
            - (Transaction Related + Transaction Related) * N
            - (Small assets exchange BNB + Small assets exchange BNB) * N
            - (Buy + Transaction Related) * N
        """
        counted = Counter(requested_operations)
        counted.pop('Fee', None)
        keys = set(counted.keys())
        return (
            (keys == {'Buy', 'Sell'} and counted['Buy'] % 2 == 0 and counted['Sell'] % 2 == 0) or
            (keys == {'Buy'} and counted['Buy'] % 2 == 0) or
            (keys == {'Sell'} and counted['Sell'] % 2 == 0) or
            (keys == {'Transaction Related'} and counted['Transaction Related'] % 2 == 0) or
            (keys == {'Small assets exchange BNB'} and counted['Small assets exchange BNB'] % 2 == 0) or  # noqa: E501
            (keys == {'ETH 2.0 Staking'} and counted['ETH 2.0 Staking'] % 2 == 0) or
            (keys == {'Buy', 'Transaction Related'} and counted['Buy'] - counted['Transaction Related'] == 0)  # noqa: E501
        )

    @staticmethod
    def process_trades(
            importer: BaseExchangeImporter,
            timestamp: Timestamp,
            data: list[BinanceCsvRow],
    ) -> list[Trade]:
        """Processes multiple rows data and stores it into rotki's trades
        Each row has format: {'Operation': ..., 'Change': ..., 'Coin': ...}
        Change is amount, Coin is asset
        If amount is negative then this asset is sold, otherwise it's bought
        """
        # Because we can get mixed data (e.g. multiple Buys or Sells on a single timestamp) we need
        # to group it somehow. We are doing it by grouping the highest bought with the highest
        # sold value. We query usd equivalent for each amount because different Sells / Buys
        # may use different assets.

        # If we query price for the first time it can take long, so we would like to avoid it,
        # and therefore we check if all Buys / Sells use the same asset.
        # If so, we can group by original amount.

        # Checking assets
        same_assets = True
        assets: dict[str, Optional[AssetWithOracles]] = defaultdict(lambda: None)
        for row in data:
            if row['Operation'] == 'Fee':
                cur_operation = 'Fee'
            elif row['Change'] < 0:
                cur_operation = 'Sold'
            else:
                cur_operation = 'Bought'
            assets[cur_operation] = assets[cur_operation] or row['Coin']
            if assets[cur_operation] != row['Coin']:
                same_assets = False
                break

        # Querying usd value if needed
        if same_assets is False:
            for row in data:
                try:
                    price = PriceHistorian.query_historical_price(
                        from_asset=row['Coin'],
                        to_asset=A_USD,
                        timestamp=timestamp,
                    )
                except NoPriceForGivenTimestamp:
                    # If we can't find price we can't group, so we quit the method
                    log.warning(f'Couldn\'t find price of {row["Coin"]} on {timestamp}')
                    return []
                row['usd_value'] = row['Change'] * price

        # Group rows depending on whether they are fee or not and then sort them by amount
        rows_grouped_by_fee: dict[bool, list[BinanceCsvRow]] = defaultdict(list)
        for row in data:
            is_fee = row['Operation'] == 'Fee'
            rows_grouped_by_fee[is_fee].append(row)

        for rows_group in rows_grouped_by_fee.values():
            rows_group.sort(key=lambda x: x['Change'] if same_assets else x['usd_value'], reverse=True)  # noqa: E501

        # Grouping by combining the highest sold with the highest bought and the highest fee
        # Using fee only we were provided with fee (checking by "True in rows_by_operation")
        grouped_trade_rows = []
        while len(rows_grouped_by_fee[False]) > 0:
            cur_batch = [rows_grouped_by_fee[False].pop(), rows_grouped_by_fee[False].pop(0)]
            if True in rows_grouped_by_fee and len(rows_grouped_by_fee[True]) > 0:
                cur_batch.append(rows_grouped_by_fee[True].pop())
            grouped_trade_rows.append(cur_batch)

        # Creating trades structures based on grouped rows data
        raw_trades: list[Trade] = []
        for trade_rows in grouped_trade_rows:
            to_asset: Optional[AssetWithOracles] = None
            to_amount: Optional[AssetAmount] = None
            from_asset: Optional[AssetWithOracles] = None
            from_amount: Optional[AssetAmount] = None
            fee_asset: Optional[AssetWithOracles] = None
            fee_amount: Optional[Fee] = None
            trade_type: Optional[TradeType] = None

            for row in trade_rows:
                cur_asset = row['Coin']
                amount = row['Change']
                if row['Operation'] == 'Fee':
                    fee_asset = cur_asset
                    fee_amount = Fee(amount)
                else:
                    trade_type = TradeType.SELL if row['Operation'] == 'Sell' else TradeType.BUY  # noqa:  E501
                    if amount < 0:
                        from_asset = cur_asset
                        from_amount = AssetAmount(-amount)
                    else:
                        to_asset = cur_asset
                        to_amount = amount

            # Validate that we have received proper assets and amounts.
            # There can be no fee, so we don't validate it
            if (
                to_asset is None or from_asset is None or trade_type is None or
                to_amount is None or to_amount == ZERO or
                from_amount is None or from_amount == ZERO
            ):
                log.warning(
                    f'Skipped binance rows {data} because '
                    f'it didn\'t have enough data',
                )
                importer.db.msg_aggregator.add_warning('Skipped some rows because couldn\'t find amounts or it was zero')  # noqa: E501
                continue

            rate = to_amount / from_amount
            trade = Trade(
                timestamp=timestamp,
                location=Location.BINANCE,
                trade_type=trade_type,
                base_asset=to_asset,
                quote_asset=from_asset,
                amount=to_amount,
                rate=Price(rate),
                fee_currency=fee_asset,
                fee=fee_amount,
                link='',
                notes='Imported from binance CSV file. Binance operation: Buy / Sell',
            )
            raw_trades.append(trade)

        # Sometimes we can get absolutely identical trades (including timestamp) but the database
        # allows us to add only one of them. So we combine these trades into a huge single trade
        # First step: group trades
        grouped_trades: dict[TradeID, list[Trade]] = defaultdict(list)
        for trade in raw_trades:
            grouped_trades[trade.identifier].append(trade)

        # Second step: combine them
        unique_trades = []
        for trades_group in grouped_trades.values():
            result_trade = trades_group[0]
            for trade in trades_group[1:]:
                result_trade.amount = AssetAmount(result_trade.amount + trade.amount)
                if result_trade.fee is not None and trade.fee is not None:
                    result_trade.fee = Fee(result_trade.fee + trade.fee)
            unique_trades.append(result_trade)

        return unique_trades

    def process_entries(
            self,
            cursor: DBCursor,
            importer: BaseExchangeImporter,
            timestamp: Timestamp,
            data: list[BinanceCsvRow],
    ) -> int:
        trades = self.process_trades(importer=importer, timestamp=timestamp, data=data)
        for trade in trades:
            importer.add_trade(cursor, trade)
        return len(trades)


class BinanceDepositWithdrawEntry(BinanceSingleEntry):
    """This class processes Deposit and Withdraw actions
        which are AssetMovements in the internal representation"""

    available_operations = ['Deposit', 'Withdraw']

    def process_entry(
            self,
            cursor: DBCursor,
            importer: BaseExchangeImporter,
            timestamp: Timestamp,
            data: BinanceCsvRow,
    ) -> None:
        amount = data['Change']
        asset = data['Coin']
        category = AssetMovementCategory.DEPOSIT if data['Operation'] == 'Deposit' else AssetMovementCategory.WITHDRAWAL  # noqa: E501
        if category == AssetMovementCategory.WITHDRAWAL:
            amount = -amount

        asset_movement = AssetMovement(
            location=Location.BINANCE,
            category=category,
            address=None,
            transaction_id=None,
            timestamp=timestamp,
            asset=asset,
            amount=AssetAmount(amount),
            fee=Fee(ZERO),
            fee_asset=A_USD,
            link=f'Imported from binance CSV file. Binance operation: {data["Operation"]}',
        )
        importer.add_asset_movement(cursor, asset_movement)


class BinanceStakingRewardsEntry(BinanceSingleEntry):
    """Processing ETH 2.0 Staking Rewards and Launchpool Interest
        which are LedgerActions in the internal representation"""

    available_operations = ['ETH 2.0 Staking Rewards', 'Launchpool Interest']

    def process_entry(
            self,
            cursor: DBCursor,
            importer: BaseExchangeImporter,
            timestamp: Timestamp,
            data: BinanceCsvRow,
    ) -> None:
        asset = data['Coin']
        amount = data['Change']
        ledger_action = LedgerAction(
            identifier=0,
            timestamp=timestamp,
            action_type=LedgerActionType.INCOME,
            location=Location.BINANCE,
            amount=amount,
            asset=asset,
            rate=None,
            rate_asset=None,
            link=None,
            notes=f'Imported from binance CSV file. Binance operation: {data["Operation"]}',
        )
        importer.add_ledger_action(cursor, ledger_action)


class BinancePOSEntry(BinanceSingleEntry):
    """Processing POS related actions
        which are LedgerActions in the internal representation"""

    available_operations = [
        'POS savings interest',
        'POS savings purchase',
        'POS savings redemption',
    ]

    def process_entry(
            self,
            cursor: DBCursor,
            importer: BaseExchangeImporter,
            timestamp: Timestamp,
            data: BinanceCsvRow,
    ) -> None:
        asset = data['Coin']
        amount = data['Change']
        action_type = LedgerActionType.INCOME if amount > 0 else LedgerActionType.EXPENSE
        amount = abs(amount)
        ledger_action = LedgerAction(
            identifier=0,
            timestamp=timestamp,
            action_type=action_type,
            location=Location.BINANCE,
            amount=amount,
            asset=asset,
            rate=None,
            rate_asset=None,
            link=None,
            notes=f'Imported from binance CSV file. Binance operation: {data["Operation"]}',
        )
        importer.add_ledger_action(cursor, ledger_action)


SINGLE_BINANCE_ENTRIES = [
    BinanceDepositWithdrawEntry(),
    BinanceStakingRewardsEntry(),
    BinancePOSEntry(),
]

MULTIPLE_BINANCE_ENTRIES = [
    BinanceTradeEntry(),
]


def _group_binance_rows(
        rows: list[BinanceCsvRow],
        timestamp_format: str = '%Y-%m-%d %H:%M:%S',
) -> tuple[int, dict[Timestamp, list[BinanceCsvRow]]]:
    """Groups Binance rows by timestamp and deletes unused columns"""
    multirows: dict[Timestamp, list[BinanceCsvRow]] = defaultdict(list)
    skipped_count = 0
    for csv_row in rows:
        try:
            timestamp = deserialize_timestamp_from_date(
                date=csv_row['UTC_Time'],
                formatstr=timestamp_format,
                location='binance',
            )
            csv_row['Coin'] = asset_from_binance(csv_row['Coin'])
            csv_row['Change'] = deserialize_asset_amount(csv_row['Change'])
            multirows[timestamp].append(csv_row)
        except (DeserializationError, UnknownAsset) as e:
            log.warning(f'Skipped binance csv row {csv_row} because of {str(e)}')
            skipped_count += 1
        except KeyError as e:
            log.error(f'Malformed binance csv columns! Broke on row {csv_row}. {str(e)}')
            return len(rows), {}

    return skipped_count, multirows


class BinanceImporter(BaseExchangeImporter):

    def _process_single_binance_entries(
            self,
            cursor: DBCursor,
            timestamp: Timestamp,
            rows: list[BinanceCsvRow],
    ) -> tuple[dict[BinanceSingleEntry, int], list[BinanceCsvRow]]:
        """Processes binance entries that are represented with a single row in a csv file"""
        processed: dict[BinanceSingleEntry, int] = defaultdict(int)
        ignored: list[BinanceCsvRow] = []
        for row in rows:
            for single_entry_class in SINGLE_BINANCE_ENTRIES:
                if single_entry_class.is_entry(row['Operation']):
                    single_entry_class.process_entry(
                        cursor=cursor,
                        importer=self,
                        timestamp=timestamp,
                        data=row,
                    )
                    processed[single_entry_class] += 1
                    break
            else:  # there was no break in the for loop above
                ignored.append(row)
        return processed, ignored

    def _process_multiple_binance_entries(
            self,
            cursor: DBCursor,
            timestamp: Timestamp,
            rows: list[BinanceCsvRow],
    ) -> tuple[Optional[BinanceEntry], int]:
        """Processes binance entries that are represented with 2+ rows in a csv file.
        Returns Entry type and entries count if any entries were processed. Otherwise, None and 0.
        """
        for multiple_entry_class in MULTIPLE_BINANCE_ENTRIES:
            if multiple_entry_class.are_entries([row['Operation'] for row in rows]):
                processed_count = multiple_entry_class.process_entries(
                    cursor=cursor,
                    importer=self,
                    timestamp=timestamp,
                    data=rows,
                )
                return multiple_entry_class, processed_count
        return None, 0

    def _process_binance_rows(
            self,
            cursor: DBCursor,
            multi: dict[Timestamp, list[BinanceCsvRow]],
    ) -> None:
        stats: dict[BinanceEntry, int] = defaultdict(int)
        skipped_rows: list[Any] = []
        for timestamp, rows in multi.items():
            single_processed, rows_without_single = self._process_single_binance_entries(
                cursor=cursor,
                timestamp=timestamp,
                rows=rows,
            )
            for entry_type, amount in single_processed.items():
                stats[entry_type] += amount

            multiple_type, multiple_count = self._process_multiple_binance_entries(
                cursor=cursor,
                timestamp=timestamp,
                rows=rows_without_single,
            )
            if multiple_type is not None and multiple_count > 0:
                stats[multiple_type] += multiple_count
                rows_without_multiple = []
            else:
                rows_without_multiple = rows_without_single

            if len(rows_without_multiple) > 0:
                skipped_rows.append([timestamp, rows_without_multiple])

        skipped_nontrade_rows = []
        skipped_trade_rows = []
        for skipped_rows_group in skipped_rows:
            cur_operations = {el['Operation'] for el in skipped_rows_group[1]}
            if cur_operations.issubset(BINANCE_TRADE_OPERATIONS):
                skipped_trade_rows.append(skipped_rows_group)
            else:
                skipped_nontrade_rows.append(skipped_rows_group)
        total_found = sum(stats.values())
        skipped_count = 0
        for _, rows in skipped_rows:
            skipped_count += len(rows)
        log.debug(f'Skipped Binance trade rows: {skipped_trade_rows}')
        log.debug(f'Skipped Binance non-trade rows {skipped_nontrade_rows}')
        log.debug(f'Total found Binance entries: {total_found}')
        log.debug(f'Total skipped Binance csv rows: {skipped_count}')
        log.debug(f'Binance import stats: {[{type(entry_class).__name__: amount} for entry_class, amount in stats.items()]}')  # noqa: E501
        if skipped_count > 0:
            self.db.msg_aggregator.add_warning(
                f'Skipped {skipped_count} rows during processing binance csv file. '
                f'Check logs for details',
            )

    def _import_csv(self, cursor: DBCursor, filepath: Path, **kwargs: Any) -> None:
        with open(filepath, encoding='utf-8-sig') as csvfile:
            input_rows = list(csv.DictReader(csvfile))
            skipped_count, multirows = _group_binance_rows(rows=input_rows, **kwargs)
            if skipped_count > 0:
                self.db.msg_aggregator.add_warning(
                    f'{skipped_count} Binance rows have bad format. Check logs for details.',
                )
            self._process_binance_rows(cursor, multirows)<|MERGE_RESOLUTION|>--- conflicted
+++ resolved
@@ -88,12 +88,7 @@
             timestamp: Timestamp,
             data: list[BinanceCsvRow],
     ) -> int:
-<<<<<<< HEAD
-        """Turns given csv rows into internal Rotki's representation"""
-=======
         """Turns given csv rows into internal rotki's representation"""
-        ...
->>>>>>> 20534a67
 
 
 class BinanceTradeEntry(BinanceMultipleEntry):
