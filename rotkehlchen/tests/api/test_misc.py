import os
from http import HTTPStatus
from pathlib import Path
from typing import TYPE_CHECKING, Any
from unittest.mock import patch

import pytest
import requests

from rotkehlchen.accounting.mixins.event import AccountingEventType
from rotkehlchen.chain.ethereum.constants import ETHEREUM_ETHERSCAN_NODE_NAME
from rotkehlchen.chain.ethereum.modules.convex.constants import CPT_CONVEX
from rotkehlchen.chain.evm.decoding.curve.constants import CPT_CURVE
from rotkehlchen.chain.evm.types import NodeName
from rotkehlchen.constants.misc import DEFAULT_MAX_LOG_BACKUP_FILES, DEFAULT_SQL_VM_INSTRUCTIONS_CB
from rotkehlchen.fval import FVal
from rotkehlchen.history.events.structures.evm_event import EvmProduct
from rotkehlchen.tests.utils.api import (
    api_url_for,
    assert_error_response,
    assert_proper_response,
    assert_proper_sync_response_with_result,
)
from rotkehlchen.tests.utils.factories import make_evm_address
from rotkehlchen.types import ChainID, Location, SupportedBlockchain
from rotkehlchen.utils.misc import get_system_spec

if TYPE_CHECKING:
    from rotkehlchen.api.server import APIServer


def generate_expected_info(
        expected_version: str,
        data_dir: Path,
        latest_version: str | None = None,
        accept_docker_risk: bool = False,
        download_url: str | None = None,
) -> dict[str, Any]:
    return {
        'version': {
            'our_version': expected_version,
            'latest_version': latest_version,
            'download_url': download_url,
        },
        'data_directory': str(data_dir),
        'log_level': 'DEBUG',
        'accept_docker_risk': accept_docker_risk,
        'backend_default_arguments': {
            'max_logfiles_num': 3,
            'max_size_in_mb_all_logs': 300,
            'sqlite_instructions': 5000,
        },
    }


def test_query_info_version_when_up_to_date(rotkehlchen_api_server: 'APIServer') -> None:
    """Test that endpoint to query the rotki version works if no new version is available"""
    expected_version = '1.1.0'
    rotki = rotkehlchen_api_server.rest_api.rotkehlchen

    def patched_get_system_spec() -> dict[str, Any]:
        return {'rotkehlchen': f'v{expected_version}'}

    def patched_get_latest_release(_klass: Any) -> tuple[str, str]:
        return expected_version, f'https://github.com/rotki/rotki/releases/tag/{expected_version}'
    release_patch = patch(
        'rotkehlchen.externalapis.github.Github.get_latest_release',
        patched_get_latest_release,
    )
    version_patch = patch(
        'rotkehlchen.utils.version_check.get_system_spec',
        patched_get_system_spec,
    )

    with version_patch, release_patch:
        response = requests.get(
            api_url_for(
                rotkehlchen_api_server,
                'inforesource',
            ),
        )

    result = assert_proper_sync_response_with_result(response)
    assert result == generate_expected_info(expected_version, rotki.data_dir)

    with version_patch, release_patch:
        response = requests.get(
            url=api_url_for(
                rotkehlchen_api_server,
                'inforesource',
            ),
            params={
                'check_for_updates': True,
            },
        )

    result = assert_proper_sync_response_with_result(response)
    assert result == generate_expected_info(expected_version, rotki.data_dir, latest_version=expected_version)  # noqa: E501

    with version_patch, release_patch, patch.dict(os.environ, {'ROTKI_ACCEPT_DOCKER_RISK': 'whatever'}):  # noqa: E501
        response = requests.get(
            url=api_url_for(
                rotkehlchen_api_server,
                'inforesource',
            ),
        )

    result = assert_proper_sync_response_with_result(response)
    assert result == generate_expected_info(
        expected_version=expected_version,
        data_dir=rotki.data_dir,
        accept_docker_risk=True,
    )


def test_query_ping(rotkehlchen_api_server: 'APIServer') -> None:
    """Test that the ping endpoint works"""
    expected_result = True
    expected_message = ''

    response = requests.get(api_url_for(rotkehlchen_api_server, 'pingresource'))
    assert_proper_response(response)
    response_json = response.json()
    assert len(response_json) == 2
    assert response_json['result'] == expected_result
    assert response_json['message'] == expected_message


def test_query_version_when_update_required(rotkehlchen_api_server: 'APIServer') -> None:
    """
    Test that endpoint to query app version and available updates works
    when a new version is available.
    """
    rotki = rotkehlchen_api_server.rest_api.rotkehlchen

    def patched_get_latest_release(_klass: Any) -> tuple[str, str]:
        new_latest = 'v99.99.99'
        return new_latest, f'https://github.com/rotki/rotki/releases/tag/{new_latest}'

    release_patch = patch(
        'rotkehlchen.externalapis.github.Github.get_latest_release',
        patched_get_latest_release,
    )
    with release_patch:
        response = requests.get(
            url=api_url_for(
                rotkehlchen_api_server,
                'inforesource',
            ),
            params={
                'check_for_updates': True,
            },
        )

    result = assert_proper_sync_response_with_result(response)
    our_version = get_system_spec()['rotkehlchen']
    assert result == generate_expected_info(
        expected_version=our_version,
        data_dir=rotki.data_dir,
        latest_version='99.99.99',
        download_url='https://github.com/rotki/rotki/releases/tag/v99.99.99',
    )


@pytest.mark.parametrize('ethereum_manager_connect_at_start', ['DEFAULT'])
def test_manage_nodes(rotkehlchen_api_server: 'APIServer') -> None:
    """Test that list of nodes can be correctly updated and queried"""
    database = rotkehlchen_api_server.rest_api.rotkehlchen.data.db
    blockchain = SupportedBlockchain.ETHEREUM
    blockchain_key = blockchain.serialize()
    nodes_at_start = len(database.get_rpc_nodes(blockchain=blockchain, only_active=True))
    response = requests.get(
        api_url_for(rotkehlchen_api_server, 'rpcnodesresource', blockchain=blockchain_key),
    )
    result = assert_proper_sync_response_with_result(response)
    assert len(result) == 5
    for node in result:
        if node['name'] != ETHEREUM_ETHERSCAN_NODE_NAME:
            assert node['endpoint'] != ''
        else:
            assert node['identifier'] == 1
        if node['active']:
            assert node['weight'] != 0

    # try to delete a node
    response = requests.delete(
        api_url_for(rotkehlchen_api_server, 'rpcnodesresource', blockchain=blockchain_key),
        json={'identifier': 2},
    )
    assert_proper_response(response)
    # check that is not anymore in the returned list
    response = requests.get(
        api_url_for(rotkehlchen_api_server, 'rpcnodesresource', blockchain=blockchain_key),
    )
    result = assert_proper_sync_response_with_result(response)
    assert not any(node['name'] == 'cloudflare' for node in result)

    # now try to add it again
    response = requests.put(
        api_url_for(rotkehlchen_api_server, 'rpcnodesresource', blockchain=blockchain_key),
        json={
            'name': 'cloudflae',
            'endpoint': 'https://cloudflare-eth.com/',
            'owned': False,
            'weight': '20',
            'active': True,
        },
    )
    assert_proper_response(response)
    response = requests.get(
        api_url_for(rotkehlchen_api_server, 'rpcnodesresource', blockchain=blockchain_key),
    )
    result = assert_proper_sync_response_with_result(response)
    for node in result:
        if node['name'] == 'cloudflare':
            assert FVal(node['weight']) == 20
            assert node['active'] is True
            assert node['endpoint'] == 'https://cloudflare-eth.com/'
            assert node['owned'] is False
            assert node['blockchain'] == blockchain_key
            break

    # Try to add etherscan as node
    response = requests.put(
        api_url_for(rotkehlchen_api_server, 'rpcnodesresource', blockchain=blockchain_key),
        json={
            'name': 'etherscan',
            'endpoint': 'ewarwae',
            'owned': False,
            'weight': '0.3',
            'active': True,
        },
    )
    assert_error_response(
        response=response,
        contained_in_msg="Name can't be empty or etherscan",
        status_code=HTTPStatus.BAD_REQUEST,
    )

    # try to edit an unknown node
    response = requests.patch(
        api_url_for(rotkehlchen_api_server, 'rpcnodesresource', blockchain=blockchain_key),
        json={
            'identifier': 666,
            'name': '1inch',
            'endpoint': 'ewarwae',
            'owned': True,
            'weight': '40',
            'active': True,
        },
    )
    assert_error_response(
        response=response,
        contained_in_msg="Node with identifier 666 doesn't exist",
        status_code=HTTPStatus.CONFLICT,
    )

    # try to edit a node's endpoint
    response = requests.patch(
        api_url_for(rotkehlchen_api_server, 'rpcnodesresource', blockchain=blockchain_key),
        json={
            'identifier': 4,
            'name': 'ankr',
            'endpoint': 'ewarwae',
            'owned': True,
            'weight': '20',
            'active': True,
        },
    )
    assert_proper_response(response)
    response = requests.get(
        api_url_for(rotkehlchen_api_server, 'rpcnodesresource', blockchain=blockchain_key),
    )
    result = assert_proper_sync_response_with_result(response)
    for node in result:
        if node['identifier'] == 4:
            assert FVal(node['weight']) == 20
            assert node['name'] == 'ankr'
            assert node['active'] is True
            assert node['endpoint'] == 'ewarwae'
            assert node['owned'] is True
            assert node['blockchain'] == blockchain_key
            break

    # try to edit a node's name
    response = requests.patch(
        api_url_for(rotkehlchen_api_server, 'rpcnodesresource', blockchain=blockchain_key),
        json={
            'identifier': 4,
            'name': 'anchor',
            'endpoint': 'ewarwae',
            'owned': True,
            'weight': '20',
            'active': True,
        },
    )
    assert_proper_response(response)
    response = requests.get(
        api_url_for(rotkehlchen_api_server, 'rpcnodesresource', blockchain=blockchain_key),
    )
    result = assert_proper_sync_response_with_result(response)
    for node in result:
        if node['identifier'] == 4:
            assert FVal(node['weight']) == 20
            assert node['name'] == 'anchor'
            assert node['active'] is True
            assert node['endpoint'] == 'ewarwae'
            assert node['owned'] is True
            assert node['blockchain'] == blockchain_key
            break

    # add a new node with duplicated endpoint/chain, should fail due to constraint in the db
    response = requests.put(
        api_url_for(rotkehlchen_api_server, 'rpcnodesresource', blockchain=blockchain_key),
        json={
            'name': 'my_super_node',
            'endpoint': 'ewarwae',
            'owned': True,
            'weight': '0.3',
            'active': True,
        },
    )
    result = assert_error_response(
        response=response,
        contained_in_msg='Node for ethereum with endpoint ewarwae already exists in db',
        status_code=HTTPStatus.CONFLICT,
    )
    # add a new node that should be correct
    response = requests.put(
        api_url_for(rotkehlchen_api_server, 'rpcnodesresource', blockchain=blockchain_key),
        json={
            'name': 'my_super_node',
            'endpoint': 'ewarwae.com',
            'owned': True,
            'weight': '0.3',
            'active': True,
        },
    )
    result = assert_proper_sync_response_with_result(response)
    # set owned to false and see that we have the expected amount of nodes
    response = requests.patch(
        api_url_for(rotkehlchen_api_server, 'rpcnodesresource', blockchain=blockchain_key),
        json={
            'identifier': 5,
            'name': 'myetherwallet',
            'endpoint': 'https://https://nodes.mewapi.io/rpc/eth.cloud.ava.do/',
            'owned': False,
            'weight': '10',
            'active': False,
        },
    )
    assert nodes_at_start - len(database.get_rpc_nodes(blockchain=blockchain, only_active=True)) == 0  # noqa: E501
    response = requests.get(
        api_url_for(rotkehlchen_api_server, 'rpcnodesresource', blockchain=blockchain_key),
    )
    result = assert_proper_sync_response_with_result(response)
    # Check that the rebalancing didn't get affected by the owned node
    for node in result:
        if node['name'] == 'anchor':
            assert FVal(node['weight']) == 20
            break

    # Try to edit etherscan weight
    response = requests.patch(
        api_url_for(rotkehlchen_api_server, 'rpcnodesresource', blockchain=blockchain_key),
        json={
            'identifier': 1,
            'name': 'etherscan',
            'endpoint': '',
            'owned': False,
            'weight': '20',
            'active': True,
        },
    )
    assert_proper_sync_response_with_result(response)

    response = requests.patch(  # test that editing optimism etherscan weight works
        api_url_for(rotkehlchen_api_server, 'rpcnodesresource', blockchain='OPTIMISM'),
        json={
            'identifier': 6,
            'name': 'optimism etherscan',
            'endpoint': '',
            'owned': False,
            'weight': '20',
            'active': True,
        },
    )
    assert_proper_sync_response_with_result(response)

    # try to delete normal etherscan and optimism etherscan and see it fails
    for identifier in (1, 6):
        response = requests.delete(
            api_url_for(rotkehlchen_api_server, 'rpcnodesresource', blockchain=blockchain_key),
            json={'identifier': identifier},
        )
        assert_error_response(
            response=response,
            contained_in_msg="Can't delete an etherscan node",
            status_code=HTTPStatus.BAD_REQUEST,
        )

    # and now let's replicate https://github.com/rotki/rotki/issues/4769 by
    # editing all nodes to have 0% weight.
    response = requests.get(
        api_url_for(rotkehlchen_api_server, 'rpcnodesresource', blockchain=blockchain_key),
    )
    result = assert_proper_sync_response_with_result(response)
    for node in result:
        response = requests.patch(
            api_url_for(rotkehlchen_api_server, 'rpcnodesresource', blockchain=node['blockchain']),
            json={
                'identifier': node['identifier'],
                'name': node['name'],
                'endpoint': node['endpoint'],
                'owned': node['owned'],
                'weight': '0',
                'active': node['active'],
            },
        )
        assert_proper_response(response)


@pytest.mark.parametrize('max_size_in_mb_all_logs', [659])
def test_configuration(rotkehlchen_api_server: 'APIServer') -> None:
    """Test that the configuration endpoint returns the expected information"""
    response = requests.get(api_url_for(rotkehlchen_api_server, 'configurationsresource'))
    result = assert_proper_sync_response_with_result(response)
    assert result['max_size_in_mb_all_logs']['value'] == 659
    assert result['max_size_in_mb_all_logs']['is_default'] is False
    assert result['max_logfiles_num']['is_default'] is True
    assert result['max_logfiles_num']['value'] == DEFAULT_MAX_LOG_BACKUP_FILES
    assert result['sqlite_instructions']['is_default'] is True
    assert result['sqlite_instructions']['value'] == DEFAULT_SQL_VM_INSTRUCTIONS_CB


def test_query_all_chain_ids(rotkehlchen_api_server: 'APIServer') -> None:
    response = requests.get(api_url_for(rotkehlchen_api_server, 'allevmchainsresource'))
    result = assert_proper_sync_response_with_result(response)
    for chain in ChainID:
        name, label = chain.name_and_label()
        assert {'id': chain.value, 'name': name, 'label': label} in result
    assert len(ChainID) == len(result)


@pytest.mark.parametrize('have_decoders', [True])
@pytest.mark.parametrize('added_exchanges', [(Location.KRAKEN, Location.BINANCE)])
def test_events_mappings(rotkehlchen_api_server_with_exchanges: 'APIServer') -> None:
    """
    Test different mappings and information that we provide for rendering events information
    - Test that the structure for types mappings is correctly generated
    - Test that the valid locations are correctly provided to the frontend
    - Test that the products are correctly returned
    """
    response = requests.get(
        api_url_for(
            rotkehlchen_api_server_with_exchanges,
            'typesmappingsresource',
        ),
    )
    result = assert_proper_sync_response_with_result(response)
    assert 'global_mappings' in result
    assert result['entry_type_mappings'] == {
        'eth withdrawal event': {
            'staking': {
                'remove asset': {
                    'is_exit': 'stake exit',
                    'not_exit': 'withdraw',
                },
            },
        },
    }
    assert 'event_category_details' in result
    assert 'accounting_events_icons' in result
    received_accounting_event_types = {
        AccountingEventType.deserialize(event_type)
        for event_type in result['accounting_events_icons']
    }
    assert received_accounting_event_types == set(AccountingEventType)

    response = requests.get(
        api_url_for(
            rotkehlchen_api_server_with_exchanges,
            'locationresource',
        ),
    )
    result = assert_proper_sync_response_with_result(response)
    excluded_locations = {Location.TOTAL}
    valid_locations = {location.serialize() for location in Location if location not in excluded_locations}  # noqa: E501
    assert set(result['locations'].keys()) == valid_locations
    for detail in result['locations'].values():
        assert 'icon' in detail or 'image' in detail

    response = requests.get(
        api_url_for(
            rotkehlchen_api_server_with_exchanges,
            'evmproductsresource',
        ),
    )
    result = assert_proper_sync_response_with_result(response)
    assert result['mappings'][CPT_CONVEX] == [EvmProduct.GAUGE.serialize(), EvmProduct.STAKING.serialize()]  # noqa: E501
    assert result['mappings'][CPT_CURVE] == [EvmProduct.GAUGE.serialize(), EvmProduct.BRIBE.serialize()]  # noqa: E501
    assert result['products'] == [product.serialize() for product in EvmProduct]


@pytest.mark.parametrize('have_decoders', [True])
def test_counterparties(rotkehlchen_api_server_with_exchanges: 'APIServer') -> None:
    """Test serialization of the counterparties"""
    response = requests.get(
        api_url_for(
            rotkehlchen_api_server_with_exchanges,
            'evmcounterpartiesresource',
        ),
    )
    result = assert_proper_sync_response_with_result(response)
    for counterparty_details in result:
        assert 'identifier' in counterparty_details
        assert 'label' in counterparty_details
        assert 'icon' in counterparty_details or 'image' in counterparty_details
        if counterparty_details['identifier'] == 'gas':
<<<<<<< HEAD
            assert counterparty_details['icon'] == 'lu-flame'
=======
            assert counterparty_details['icon'] == 'fire-line'


@pytest.mark.parametrize('base_manager_connect_at_start', ['DEFAULT'])
@pytest.mark.parametrize('ethereum_accounts', [[make_evm_address()]])
def test_connecting_to_node(rotkehlchen_api_server: 'APIServer') -> None:
    rotki = rotkehlchen_api_server.rest_api.rotkehlchen
    base = rotki.chains_aggregator.base
    patched_connection = patch.object(
        base.node_inquirer,
        'attempt_connect',
        lambda *args, **kwargs: (True, ''),
    )
    assert len(base.node_inquirer.get_connected_nodes()) == 0

    with patched_connection:
        rpc_url = api_url_for(rotkehlchen_api_server, 'rpcnodesresource', blockchain='base')
        response = requests.post(url=rpc_url, json={'identifier': 24})
        assert_proper_sync_response_with_result(response)

        # check case of a bad identifier
        response = requests.post(url=rpc_url, json={'identifier': 999})
        assert_error_response(
            response=response,
            contained_in_msg='RPC node not found',
            status_code=HTTPStatus.BAD_REQUEST,
        )

        # check connecting to a non evm node
        response = requests.post(
            url=api_url_for(rotkehlchen_api_server, 'rpcnodesresource', blockchain='ksm'),
            json={'identifier': 999},
        )
        assert_error_response(
            response=response,
            contained_in_msg='kusama nodes are connected at login',
            status_code=HTTPStatus.BAD_REQUEST,
        )

    connected_nodes = []

    def custom_connect(node: NodeName) -> tuple[bool, str]:
        connected_nodes.append(node.name)
        return True, ''

    with patch.object(
        base.node_inquirer,
        'attempt_connect',
        custom_connect,
    ):  # connect to all the nodes
        rpc_url = api_url_for(rotkehlchen_api_server, 'rpcnodesresource', blockchain='base')
        response = requests.post(url=rpc_url)
        assert_proper_sync_response_with_result(response)
        assert len(connected_nodes) >= 4

    with patch.object(
        base.node_inquirer,
        'attempt_connect',
        lambda *args, **kwargs: (False, 'Custom error'),
    ):
        # check error during connection
        rpc_url = api_url_for(rotkehlchen_api_server, 'rpcnodesresource', blockchain='base')
        response = requests.post(url=rpc_url, json={'identifier': 24})
        assert response.json()['result'] == {
            'errors': [{'name': 'base BlockPi', 'error': 'Custom error'}],
        }
        assert response.status_code == HTTPStatus.OK
>>>>>>> 39a83dc1
<|MERGE_RESOLUTION|>--- conflicted
+++ resolved
@@ -517,10 +517,7 @@
         assert 'label' in counterparty_details
         assert 'icon' in counterparty_details or 'image' in counterparty_details
         if counterparty_details['identifier'] == 'gas':
-<<<<<<< HEAD
             assert counterparty_details['icon'] == 'lu-flame'
-=======
-            assert counterparty_details['icon'] == 'fire-line'
 
 
 @pytest.mark.parametrize('base_manager_connect_at_start', ['DEFAULT'])
@@ -586,5 +583,4 @@
         assert response.json()['result'] == {
             'errors': [{'name': 'base BlockPi', 'error': 'Custom error'}],
         }
-        assert response.status_code == HTTPStatus.OK
->>>>>>> 39a83dc1
+        assert response.status_code == HTTPStatus.OK