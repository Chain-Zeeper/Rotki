import datetime
import os
from http import HTTPStatus
from typing import TYPE_CHECKING
from unittest import mock
from unittest.mock import MagicMock, patch

import pytest
import requests
from freezegun import freeze_time

from rotkehlchen.assets.asset import Asset, CustomAsset, EvmToken, FiatAsset, UnderlyingToken
from rotkehlchen.assets.resolver import AssetResolver
from rotkehlchen.assets.utils import get_or_create_evm_token
from rotkehlchen.chain.ethereum.node_inquirer import EthereumInquirer
from rotkehlchen.chain.evm.decoding.curve.constants import CURVE_CHAIN_ID
from rotkehlchen.chain.evm.decoding.curve.curve_cache import (
    CurvePoolData,
    _query_curve_data_from_api,
    query_curve_data,
    save_curve_data_to_cache,
)
from rotkehlchen.chain.evm.types import NodeName, string_to_evm_address
from rotkehlchen.chain.polygon_pos.constants import POLYGON_POS_POL_HARDFORK
from rotkehlchen.constants import ZERO
from rotkehlchen.constants.assets import (
    A_1INCH,
    A_AAVE,
    A_BTC,
    A_CRV,
    A_DAI,
    A_ETH,
    A_EUR,
    A_KFEE,
    A_LINK,
    A_POLYGON_POS_MATIC,
    A_USD,
    A_USDC,
    A_USDT,
    A_WETH_ARB,
)
from rotkehlchen.constants.prices import ZERO_PRICE
from rotkehlchen.constants.resolver import ethaddress_to_identifier, evm_address_to_identifier
from rotkehlchen.db.custom_assets import DBCustomAssets
from rotkehlchen.db.settings import CachedSettings
from rotkehlchen.errors.misc import RemoteError
from rotkehlchen.fval import FVal
from rotkehlchen.globaldb.handler import GlobalDBHandler
from rotkehlchen.history.types import HistoricalPrice, HistoricalPriceOracle
from rotkehlchen.inquirer import (
    CURRENT_PRICE_CACHE_SECS,
    DEFAULT_RATE_LIMIT_WAITING_TIME,
    CurrentPriceOracle,
    Inquirer,
    _query_currency_converterapi,
)
from rotkehlchen.interfaces import CurrentPriceOracleInterface
from rotkehlchen.tests.conftest import TestEnvironment, requires_env
from rotkehlchen.tests.utils.constants import A_CNY, A_JPY
from rotkehlchen.tests.utils.mock import MockResponse
from rotkehlchen.types import (
    EVM_CHAINS_WITH_TRANSACTIONS,
    VELODROME_POOL_PROTOCOL,
    CacheType,
    ChainID,
    ChecksumEvmAddress,
    EvmTokenKind,
    Price,
    SupportedBlockchain,
    Timestamp,
)
from rotkehlchen.utils.misc import ts_now

if TYPE_CHECKING:
    from rotkehlchen.chain.aggregator import ChainsAggregator
    from rotkehlchen.chain.arbitrum_one.manager import ArbitrumOneManager


UNDERLYING_ASSET_PRICES = {
    A_AAVE: FVal('100'),
    A_LINK: FVal('25'),
    A_CRV: FVal('10'),
    A_USD: FVal('1'),
}


@pytest.mark.skipif(
    'CI' in os.environ,
    reason='This test would contribute in rate limiting of these apis',
)
@pytest.mark.parametrize('use_clean_caching_directory', [True])
def test_query_realtime_price_apis(inquirer):
    """Query some of the exchange rates APIs we use.

    For x-rates.com we already have a test in externalapis directory
    """
    result = _query_currency_converterapi(A_USD, A_EUR)
    assert result and isinstance(result, FVal)
    usd = A_USD.resolve_to_fiat_asset()
    result = inquirer.query_historical_fiat_exchange_rates(usd, A_CNY, 1411603200)
    assert result == FVal('6.133938')


@pytest.mark.skipif(
    'CI' in os.environ,
    reason='This test would contribute in rate limiting of these apis',
)
def test_query_price_for_not_supported_fiat_asset(inquirer: Inquirer):
    """Check that if we can't find the price for a fiat currency we correctly return None"""
    current_price = inquirer.query_historical_fiat_exchange_rates(
        from_fiat_currency=A_USD.resolve_to_fiat_asset(),
        to_fiat_currency=FiatAsset('NGN'),
        timestamp=ts_now(),
    )
    assert current_price is None


@pytest.mark.skipif(
    'CI' in os.environ,
    reason='This test would contribute in rate limiting of these apis',
)
@pytest.mark.parametrize('use_clean_caching_directory', [True])
@pytest.mark.parametrize('should_mock_current_price_queries', [False])
def test_switching_to_backup_api(inquirer):
    count = 0
    original_get = requests.get

    def mock_xratescom_fail(url, timeout):  # pylint: disable=unused-argument
        nonlocal count
        count += 1
        if 'www.x-rates.com' in url:
            return MockResponse(501, '{"msg": "some error")')
        return original_get(url)

    with patch('requests.get', side_effect=mock_xratescom_fail):
        usd, eur = A_USD.resolve_to_fiat_asset(), A_EUR.resolve_to_fiat_asset()
        result, oracle = inquirer._query_fiat_pair(usd, eur)
        assert result and isinstance(result, FVal)
        assert count > 1, 'requests.get should have been called more than once'
        assert oracle == CurrentPriceOracle.FIAT


@pytest.mark.parametrize('should_mock_current_price_queries', [False])
@pytest.mark.parametrize('use_clean_caching_directory', [True])
def test_fiat_pair_caching(inquirer):
    def mock_xratescom_exchange_rate(from_currency: Asset):  # pylint: disable=unused-argument
        return {A_EUR: FVal('0.9165902841')}
    usd, eur = A_USD.resolve_to_fiat_asset(), A_EUR.resolve_to_fiat_asset()
    with patch('rotkehlchen.inquirer.get_current_xratescom_exchange_rates', side_effect=mock_xratescom_exchange_rate):  # noqa: E501
        result = inquirer._query_fiat_pair(usd, eur)
        assert result[0] == FVal('0.9165902841')

    # Now outside the mocked response, we should get same value due to caching
    assert inquirer._query_fiat_pair(usd, eur)[0] == FVal('0.9165902841')


@pytest.mark.parametrize('use_clean_caching_directory', [True])
@pytest.mark.parametrize('should_mock_current_price_queries', [False])
def test_fallback_to_cached_values_within_a_month(inquirer):  # pylint: disable=unused-argument
    def mock_api_remote_fail(url, timeout):  # pylint: disable=unused-argument
        return MockResponse(500, '{"msg": "shit hit the fan"')

    # Get a date 15 days ago and insert a cached entry for EUR JPY then
    # Get a date 31 days ago and insert a cache entry for EUR CNY then
    now = ts_now()
    eurjpy_val = Price(FVal('124.123'))
    cache_data = [HistoricalPrice(
        from_asset=A_EUR,
        to_asset=A_JPY,
        source=HistoricalPriceOracle.XRATESCOM,
        timestamp=Timestamp(now - 86400 * 15),
        price=eurjpy_val,
    ), HistoricalPrice(
        from_asset=A_EUR,
        to_asset=A_CNY,
        source=HistoricalPriceOracle.XRATESCOM,
        timestamp=Timestamp(now - 86400 * 31),
        price=Price(FVal('7.719')),
    )]
    GlobalDBHandler.add_historical_prices(cache_data)

    with patch('requests.get', side_effect=mock_api_remote_fail):
        # We fail to find a response but then go back 15 days and find the cached response
        result = inquirer._query_fiat_pair(
            A_EUR.resolve_to_fiat_asset(),
            A_JPY.resolve_to_fiat_asset(),
        )
        assert result[0] == eurjpy_val
        # The cached response for EUR CNY is too old so we will fail here
        with pytest.raises(RemoteError):
            result = inquirer._query_fiat_pair(
                A_EUR.resolve_to_fiat_asset(),
                A_CNY.resolve_to_fiat_asset(),
            )


@pytest.mark.parametrize('use_clean_caching_directory', [True])
@pytest.mark.parametrize('should_mock_current_price_queries', [False])
def test_parsing_forex_cache_works(
        inquirer,
        data_dir,
        mocked_current_prices,
        current_price_oracles_order,
):  # pylint: disable=unused-argument
    price = Price(FVal('124.123'))
    now = ts_now()
    cache_data = [HistoricalPrice(
        from_asset=A_EUR,
        to_asset=A_JPY,
        source=HistoricalPriceOracle.XRATESCOM,
        timestamp=Timestamp(now - 2000),
        price=price,
    )]
    GlobalDBHandler().add_historical_prices(cache_data)
    assert inquirer._query_fiat_pair(A_EUR, A_JPY)[0] == price


@pytest.mark.vcr
@pytest.mark.parametrize('use_clean_caching_directory', [True])
@pytest.mark.parametrize('should_mock_current_price_queries', [False])
def test_fallback_to_coingecko(inquirer: Inquirer):
    """Cryptocompare does not return current prices for some assets.
    For those we are going to be using coingecko"""
    price = inquirer.find_usd_price(EvmToken('eip155:1/erc20:0xFca59Cd816aB1eaD66534D82bc21E7515cE441CF'), skip_onchain=True)  # RARI # noqa: E501
    assert price != ZERO_PRICE
    price = inquirer.find_usd_price(EvmToken('eip155:1/erc20:0x679131F591B4f369acB8cd8c51E68596806c3916'), skip_onchain=True)  # TLN # noqa: E501
    assert price != ZERO_PRICE


@pytest.mark.parametrize('should_mock_current_price_queries', [False])
def test_find_usd_price_cache(inquirer, freezer):  # pylint: disable=unused-argument
    call_count = 0

    def mock_query_price(from_asset, to_asset, match_main_currency):  # pylint: disable=unused-argument
        assert from_asset.identifier == 'ETH'
        assert to_asset.identifier == 'USD'
        nonlocal call_count
        if call_count == 0:
            price = Price(FVal('1'))
        elif call_count in {1, 2}:
            price = Price(FVal('2'))
        else:
            raise AssertionError('Called too many times for this test')

        call_count += 1
        return price, False

    cc_patch = patch.object(
        inquirer._cryptocompare,
        'query_current_price',
        wraps=mock_query_price,
    )
    inquirer.set_oracles_order(oracles=[CurrentPriceOracle.CRYPTOCOMPARE])

    with cc_patch as cc:
        price = inquirer.find_usd_price(A_ETH)
        assert cc.call_count == 1
        assert price == Price(FVal('1'))

        # next time we run, make sure it's the cache
        price = inquirer.find_usd_price(A_ETH)
        assert cc.call_count == 1
        assert price == Price(FVal('1'))

        # now move forward in time to invalidate the cache
        freezer.move_to(datetime.datetime.fromtimestamp(
            ts_now() + CURRENT_PRICE_CACHE_SECS + 1,
            tz=datetime.UTC,
        ))
        price = inquirer.find_usd_price(A_ETH)
        assert cc.call_count == 2
        assert price == Price(FVal('2'))

        # also test that ignore_cache works
        price = inquirer.find_usd_price(A_ETH)
        assert cc.call_count == 2
        assert price == Price(FVal('2'))
        price = inquirer.find_usd_price(A_ETH, ignore_cache=True)
        assert cc.call_count == 3
        assert price == Price(FVal('2'))


def test_set_oracles_order(inquirer):
    inquirer.set_oracles_order([CurrentPriceOracle.COINGECKO])

    assert inquirer._oracles == [CurrentPriceOracle.COINGECKO]
    assert inquirer._oracle_instances == [inquirer._coingecko]


@pytest.mark.parametrize('use_clean_caching_directory', [True])
@pytest.mark.parametrize('should_mock_current_price_queries', [False])
def test_find_usd_price_all_rate_limited_in_last(inquirer):
    """Test zero price is returned when all the oracles have exceeded the rate
    limits requesting the USD price of an asset.
    """
    class OracleMock(CurrentPriceOracleInterface):
        def __init__(self, name):
            self.rate_limited_in_last_call_count = 0
            self.query_current_price_call_count = 0
            super().__init__(name)

        def rate_limited_in_last(self, seconds):
            self.rate_limited_in_last_call_count += 1
            return True

        def query_current_price(self, from_asset, to_asset, match_main_currency):
            self.query_current_price_call_count += 1

    inquirer._oracle_instances = [OracleMock('x') for _ in inquirer._oracles]

    price = inquirer.find_usd_price(A_BTC)
    assert price == ZERO_PRICE
    for oracle_instance in inquirer._oracle_instances:
        assert oracle_instance.rate_limited_in_last_call_count == 1
        assert oracle_instance.query_current_price_call_count == 0


@pytest.mark.parametrize('use_clean_caching_directory', [True])
@pytest.mark.parametrize('should_mock_current_price_queries', [False])
def test_find_usd_price_no_price_found(inquirer):
    """Test zero price is returned when all the oracles returned zero price
    requesting the USD price of an asset.
    """
    inquirer._oracle_instances = [MagicMock() for _ in inquirer._oracles]

    for oracle_instance in inquirer._oracle_instances:
        oracle_instance.query_current_price.return_value = (ZERO_PRICE, False)

    price = inquirer.find_usd_price(A_BTC)

    assert price == ZERO_PRICE
    for oracle_instance in inquirer._oracle_instances:
        assert oracle_instance.query_current_price.call_count == 1


@pytest.mark.parametrize('use_clean_caching_directory', [True])
@pytest.mark.parametrize('should_mock_current_price_queries', [False])
def test_find_usd_price_via_second_oracle(inquirer):
    """Test price is returned via the second oracle when the first oracle fails
    requesting the USD price of an asset.
    """
    inquirer._oracle_instances = [MagicMock() for _ in inquirer._oracles]

    expected_price = Price(FVal('30000'))
    inquirer._oracle_instances[0].query_current_price.side_effect = RemoteError
    inquirer._oracle_instances[1].query_current_price.return_value = (expected_price, False)

    price = inquirer.find_usd_price(A_BTC)

    assert price == expected_price
    for oracle_instance in inquirer._oracle_instances[0:2]:
        assert oracle_instance.query_current_price.call_count == 1


@pytest.mark.parametrize('use_clean_caching_directory', [True])
@pytest.mark.parametrize('should_mock_current_price_queries', [False])
def test_find_usd_price_manual_prices_preference(inquirer, globaldb):
    """Test that manual prices is checked first before all other oracles
    and special price calculations."""
    inquirer._oracle_instances = [MagicMock() for _ in inquirer._oracles]
    manual_price = Price(FVal('30000'))
    globaldb.add_manual_latest_price(from_asset=A_BTC, to_asset=A_USD, price=manual_price)

    assert inquirer.find_usd_price(A_BTC) == manual_price

    for oracle_instance in inquirer._oracle_instances:
        assert oracle_instance.query_current_price.call_count == 0


@pytest.mark.parametrize('use_clean_caching_directory', [True])
@pytest.mark.parametrize('should_mock_current_price_queries', [True])
@pytest.mark.parametrize('mocked_current_prices', [UNDERLYING_ASSET_PRICES])
@pytest.mark.parametrize('ignore_mocked_prices_for', [['eip155:1/erc20:0xc37b40ABdB939635068d3c5f13E7faF686F03B65', 'USD']])  # noqa: E501
def test_price_underlying_tokens(inquirer, globaldb):
    aave_weight, link_weight, crv_weight = FVal('0.6'), FVal('0.2'), FVal('0.2')
    address = string_to_evm_address('0xc37b40ABdB939635068d3c5f13E7faF686F03B65')
    identifier = ethaddress_to_identifier(address)
    token = EvmToken.initialize(
        address=address,
        chain_id=ChainID.ETHEREUM,
        token_kind=EvmTokenKind.ERC20,
        decimals=18,
        name='Test',
        symbol='YAB',
        underlying_tokens=[
            UnderlyingToken(address=A_AAVE.resolve_to_evm_token().evm_address, token_kind=EvmTokenKind.ERC20, weight=aave_weight),  # noqa: E501
            UnderlyingToken(address=A_LINK.resolve_to_evm_token().evm_address, token_kind=EvmTokenKind.ERC20, weight=link_weight),  # noqa: E501
            UnderlyingToken(address=A_CRV.resolve_to_evm_token().evm_address, token_kind=EvmTokenKind.ERC20, weight=crv_weight),  # noqa: E501
        ],
    )
    globaldb.add_asset(token)

    price = inquirer.find_price(EvmToken(identifier), A_USD)
    assert price == FVal(67)


@pytest.mark.vcr
@pytest.mark.parametrize('use_clean_caching_directory', [True])
@pytest.mark.parametrize('should_mock_current_price_queries', [False])
def test_find_uniswap_v2_lp_token_price(inquirer, ethereum_manager, globaldb):
    """Tests that the Uniswap v2 lp token's price is correctly found. The special price
    calculation that is needed, is applied based on the protocol attribute of the lp token"""
    identifier = ethaddress_to_identifier(string_to_evm_address('0xa2107FA5B38d9bbd2C461D6EDf11B11A50F6b974'))  # LINK ETH POOL  # noqa: E501
    with globaldb.conn.write_ctx() as write_cursor:
        write_cursor.execute(  # the protocol attribute is missing from the packaged db for this token as of this commit and is necessary for price calculation  # noqa: E501
            'UPDATE evm_tokens SET protocol=? WHERE identifier=?',
            ('UNI-V2', identifier),
        )
    AssetResolver.clean_memory_cache(identifier)
    inquirer.inject_evm_managers([(ChainID.ETHEREUM, ethereum_manager)])
    price = inquirer.find_lp_price_from_uniswaplike_pool(token=EvmToken(identifier))
    assert price is not None


@pytest.mark.vcr
@pytest.mark.parametrize('use_clean_caching_directory', [True])
@pytest.mark.parametrize('should_mock_current_price_queries', [False])
def test_find_velodrome_v2_lp_token_price(inquirer, optimism_manager):
    """Tests that the Velodrome v2 lp token's price is correctly found. The special price
    calculation that is needed, is applied based on the protocol attribute of the lp token"""
    token = get_or_create_evm_token(
        userdb=optimism_manager.node_inquirer.database,
        evm_address=string_to_evm_address('0xd25711EdfBf747efCE181442Cc1D8F5F8fc8a0D3'),
        chain_id=ChainID.OPTIMISM,
        protocol=VELODROME_POOL_PROTOCOL,
    )
    inquirer.inject_evm_managers([(ChainID.OPTIMISM, optimism_manager)])
    price = inquirer.find_lp_price_from_uniswaplike_pool(token=token)
    assert price is not None


@pytest.mark.vcr(filter_query_parameters=['apikey'])
@pytest.mark.parametrize('use_clean_caching_directory', [True])
@pytest.mark.parametrize('should_mock_current_price_queries', [False])
def test_find_curve_lp_token_price(inquirer: 'Inquirer', blockchain: 'ChainsAggregator'):
    tested_tokens: dict[ChainID, tuple[str, FVal]] = {
        ChainID.ETHEREUM: ('0xA3D87FffcE63B53E0d54fAa1cc983B7eB0b74A9c', FVal('3584.181065')),
        # 3CRV-OP-gauge
        ChainID.OPTIMISM: ('0x4456d13Fc6736e8e8330394c0C622103E06ea419', FVal('1864.150003')),
        # Curve.fi amDAI/amUSDC/amUSDT (am3CRV)
        ChainID.POLYGON_POS: ('0xE7a24EF0C5e95Ffb0f6684b813A78F2a3AD7D171', FVal('1.129260')),
        # crvUSDT-gauge
        ChainID.ARBITRUM_ONE: ('0xB08FEf57bFcc5f7bF0EF69C0c090849d497C8F8A', FVal('2.025168')),
        # tricrypto
        ChainID.BASE: ('0x63Eb7846642630456707C3efBb50A03c79B89D81', FVal('1.011604')),
        # crvusdusdt-gauge
        ChainID.GNOSIS: ('0xC2EfDbC1a21D82A677380380eB282a963A6A6ada', FVal('0.997623')),
    }

    inquirer.inject_evm_managers([
        (chain.to_chain_id(), blockchain.get_chain_manager(chain))
        for chain in EVM_CHAINS_WITH_TRANSACTIONS
    ])

    def mock_query_curve_data_from_api(
            chain_id: ChainID,
            existing_pools: set[ChecksumEvmAddress],
    ) -> list[CurvePoolData]:
        for pool in _query_curve_data_from_api(
            chain_id=chain_id,
            existing_pools=existing_pools,
        ):
            if tested_tokens[chain_id][0] in {pool.lp_token_address, pool.gauge_address}:
                return [pool]
        return []

    with patch(
        target='rotkehlchen.chain.evm.decoding.curve.curve_cache._query_curve_data_from_api',
        new=mock_query_curve_data_from_api,
    ):
        inquirer.set_oracles_order([CurrentPriceOracle.DEFILLAMA])
        for chain_id in CURVE_CHAIN_ID:
            manager = inquirer.get_evm_manager(chain_id)
            manager.node_inquirer.ensure_cache_data_is_updated(
                cache_type=CacheType.CURVE_LP_TOKENS,
                query_method=query_curve_data,
                save_method=save_curve_data_to_cache,
                chain_id=manager.node_inquirer.chain_id,
                cache_key_parts=(str(manager.node_inquirer.chain_id.serialize_for_db()),),
            )

    with GlobalDBHandler().conn.write_ctx() as write_cursor:  # querying curve lp token price normally triggers curve cache query. Set all query ts to now, so it does not happen.  # noqa: E501
        write_cursor.execute('UPDATE general_cache SET last_queried_ts=? WHERE key LIKE ?', (ts_now(), 'CURVE_LP_TOKENS%'))  # noqa: E501

    for chain_id, (address, price) in tested_tokens.items():
        assert inquirer.find_usd_price(EvmToken(evm_address_to_identifier(
            address=address,
            chain_id=chain_id,
            token_type=EvmTokenKind.ERC20,
        ))).is_close(price)


@pytest.mark.parametrize('use_clean_caching_directory', [True])
@pytest.mark.parametrize('should_mock_current_price_queries', [False])
def test_find_kfee_price(inquirer):
    price = inquirer.find_usd_price(A_KFEE)
    assert FVal(price) == FVal(0.01)


@pytest.mark.parametrize('use_clean_caching_directory', [True])
@pytest.mark.parametrize('should_mock_current_price_queries', [False])
def test_find_asset_with_no_api_oracles(inquirer_defi):
    """
    Test that uniswap oracles correctly query USD price of assets
    """
    price = inquirer_defi.find_usd_price(A_1INCH, ignore_cache=True)
    inquirer_defi.set_oracles_order(
        oracles=[CurrentPriceOracle.UNISWAPV2, CurrentPriceOracle.CRYPTOCOMPARE],
    )
    price_uni_v2 = inquirer_defi.find_usd_price(A_1INCH, ignore_cache=True)
    inquirer_defi.set_oracles_order(
        oracles=[CurrentPriceOracle.UNISWAPV3, CurrentPriceOracle.CRYPTOCOMPARE],
    )
    price_uni_v3 = inquirer_defi.find_usd_price(A_1INCH, ignore_cache=True)

    assert price != ZERO_PRICE
    assert price != price_uni_v2
    assert price.is_close(price_uni_v2, max_diff='0.05')
    assert price.is_close(price_uni_v3, max_diff='0.05')


@pytest.mark.parametrize('use_clean_caching_directory', [True])
@pytest.mark.parametrize('should_mock_current_price_queries', [False])
def test_price_non_ethereum_evm_token(inquirer_defi, globaldb):
    """
    This test checks that `inquirer.find_usd_price` does not fail with
    "'NoneType' object has no attribute 'underlying_tokens'" when an evm token
    that's not from the Ethereum chain is passed.

    https://github.com/rotki/rotki/blob/a2cc1676f874ece1ddfe84686d8dfcc82ed6ffcf/rotkehlchen/inquirer.py#L611
    """
    address = string_to_evm_address('0x2656f02bc30427Ed9d380E20CEc5E04F5a7A50FE')
    evm_address_to_identifier(
        address=address,
        chain_id=ChainID.BINANCE,
        token_type=EvmTokenKind.ERC20,
    )
    token = EvmToken.initialize(
        address=address,
        chain_id=ChainID.BINANCE,
        token_kind=EvmTokenKind.ERC20,
        decimals=18,
        name='SLOUGI',
        symbol='SLOUGI',
        underlying_tokens=None,
    )
    globaldb.add_asset(token)

    # Since the asset is not from a valid chain the query will fail and return zero
    assert inquirer_defi.find_usd_price(EvmToken(token.identifier)) == ZERO


@pytest.mark.parametrize('should_mock_current_price_queries', [False])
def test_price_for_custom_assets(inquirer, database, globaldb):
    db_custom_assets = DBCustomAssets(database)
    db_custom_assets.add_custom_asset(CustomAsset.initialize(
        identifier='id',
        name='my name',
        custom_asset_type='oh my type',
    ))
    asset = Asset('id')
    # check that inquirer doesn't fail if there is no price for a custom asset
    assert inquirer.find_usd_price(asset) == ZERO
    globaldb.add_manual_latest_price(
        from_asset=asset,
        to_asset=A_USD,
        price=Price(FVal(10)),
    )
    inquirer.remove_cached_current_price_entry((asset, A_USD))
    assert inquirer.find_usd_price(asset) == Price(FVal(10))


@pytest.mark.parametrize('should_mock_current_price_queries', [False])
def test_coingecko_handles_rate_limit(inquirer):
    """
    Test that the mechanism to ignore coingecko when the user gets rate limited works as expected
    """
    coingecko_api_calls = 0

    def mock_coingecko_return(url, *args, **kwargs):  # pylint: disable=unused-argument
        nonlocal coingecko_api_calls
        coingecko_api_calls += 1
        return MockResponse(HTTPStatus.TOO_MANY_REQUESTS, '{}')

    coingecko_patch = patch.object(inquirer._coingecko.session, 'get', side_effect=mock_coingecko_return)  # noqa: E501
    inquirer.set_oracles_order(oracles=[CurrentPriceOracle.COINGECKO])
    with coingecko_patch:
        # Query a price and get rate limited
        price = inquirer.find_usd_price(A_ETH)
        assert price == ZERO_PRICE
        assert inquirer._coingecko.last_rate_limit > 0
        # Now try again, since we are rate limited the price query wil fail
        assert inquirer.find_usd_price(A_ETH, ignore_cache=True) == ZERO_PRICE
        # Change the last_rate_limit time to allow for further calls
        inquirer._coingecko.last_rate_limit = ts_now() - (DEFAULT_RATE_LIMIT_WAITING_TIME + 10)
        inquirer.find_usd_price(A_ETH, ignore_cache=True)
        # Check that the last price query contacted coingecko api
        assert coingecko_api_calls == 2


@pytest.mark.parametrize('should_mock_current_price_queries', [False])
def test_punishing_of_oracles_works(inquirer):
    defillama_patch = patch.object(inquirer._defillama.session, 'get', return_value=MockResponse(HTTPStatus.OK, '{"coins":{"coingecko:bitcoin":{"price":100.14,"symbol":"BTC","timestamp":1668592376,"confidence":0.99}}}'))  # noqa: E501
    coingecko_patch = patch.object(inquirer._coingecko.session, 'get', side_effect=requests.exceptions.RequestException('An unexpected error occurred!'))  # noqa: E501
    inquirer.set_oracles_order(oracles=[CurrentPriceOracle.COINGECKO, CurrentPriceOracle.DEFILLAMA])  # noqa: E501

    with coingecko_patch as coingecko_mock, defillama_patch as defillama_mock:
        for counter in range(1, 7):
            assert inquirer.find_usd_price(A_BTC, ignore_cache=True) > ZERO_PRICE
            # check that coingecko is not called the sixth time and is already penalized.
            if counter == 6:
                assert coingecko_mock.call_count == 5
                assert inquirer._coingecko.is_penalized() is True
            else:
                assert coingecko_mock.called is True
                assert defillama_mock.called is True

        # move the current time forward and check that coingecko is still penalized
        penalty_duration = CachedSettings().oracle_penalty_duration
        with freeze_time(datetime.datetime.fromtimestamp(
                ts_now() + penalty_duration / 2,
                tz=datetime.UTC,
        )):
            assert inquirer._coingecko.is_penalized() is True

        # move the current time forward and check that coingecko is no longer penalized
        with freeze_time(datetime.datetime.fromtimestamp(
                ts_now() + penalty_duration + 1,
                tz=datetime.UTC,
        )):
            assert inquirer._coingecko.is_penalized() is False


@pytest.mark.vcr(filter_query_parameters=['apikey'])
@pytest.mark.parametrize('use_clean_caching_directory', [True])
@pytest.mark.parametrize('should_mock_current_price_queries', [False])
def test_find_yearn_vaults_v2_price(inquirer_defi, globaldb):
    """
    When this test was written yearn vaults query was relying in the underlying token
    being correctly recorded in the global DB. To emulate that we make sure one is
    missing.

    This test makes sure if underlying token is missing the chain is asked for it
    and it's recorded in the DB, so that next time price is asked, that remote query
    is not done again.
    """
    yvusdc = EvmToken('eip155:1/erc20:0x5f18C75AbDAe578b483E5F43f12a39cF75b973a9')
    yvdai = EvmToken('eip155:1/erc20:0xdA816459F1AB5631232FE5e97a05BBBb94970c95')

    with globaldb.conn.write_ctx() as write_cursor:
        write_cursor.execute(
            'DELETE from underlying_tokens_list WHERE parent_token_entry=?',
            (yvdai.identifier,),
        )

    for token, underlying_token in ((yvusdc, A_USDC), (yvdai, A_DAI)):
        price = inquirer_defi.find_yearn_price(token)
        assert price is not None

        with globaldb.conn.read_ctx() as cursor:
            result = globaldb.fetch_underlying_tokens(cursor, token.identifier)
            assert result and result[0].address == underlying_token.resolve_to_evm_token().evm_address  # noqa: E501


@pytest.mark.vcr(filter_query_parameters=['apikey'])
@pytest.mark.parametrize('use_clean_caching_directory', [True])
@pytest.mark.parametrize('should_mock_current_price_queries', [False])
def test_find_gearbox_lp_price(inquirer: 'Inquirer', arbitrum_one_manager: 'ArbitrumOneManager'):
    dwethv3 = EvmToken('eip155:42161/erc20:0x04419d3509f13054f60d253E0c79491d9E683399')
    sdwethv3 = EvmToken('eip155:42161/erc20:0x6773fF780Dd38175247795545Ee37adD6ab6139a')

    with GlobalDBHandler().conn.write_ctx() as write_cursor:
        write_cursor.execute(
            'DELETE from underlying_tokens_list WHERE parent_token_entry=?',
            (sdwethv3.identifier,),
        )
    inquirer.inject_evm_managers([(ChainID.ARBITRUM_ONE, arbitrum_one_manager)])
    for token, underlying_token in ((sdwethv3, A_WETH_ARB), (dwethv3, A_WETH_ARB)):
        price = inquirer.find_gearbox_price(token)
        assert price is not None

        with GlobalDBHandler().conn.read_ctx() as cursor:
            result = GlobalDBHandler.fetch_underlying_tokens(cursor, token.identifier)
            assert result and result[0].address == underlying_token.resolve_to_evm_token().evm_address  # noqa: E501


@pytest.mark.parametrize('use_clean_caching_directory', [True])
@pytest.mark.parametrize('should_mock_current_price_queries', [False])
def test_find_protocol_price_falllback_to_oracle(inquirer_defi):
    """Test that if the onchain price query fails for a known protocol token,
    the external oracles are still queried and provide us (potentially) with an answer
    """
    yvusdc = EvmToken('eip155:1/erc20:0x5f18C75AbDAe578b483E5F43f12a39cF75b973a9')
    yearn_patch = patch('rotkehlchen.inquirer.get_underlying_asset_price', side_effect=lambda *args: (None, None))  # noqa: E501
    with yearn_patch:
        price = inquirer_defi.find_usd_price(yvusdc)
    assert price is not None and price != ZERO


@pytest.mark.vcr
@pytest.mark.parametrize('should_mock_current_price_queries', [False])
def test_cache_is_hit_for_collection(inquirer: Inquirer):
    """Test that the price for a collection is saved to cache and not query for every asset"""
    wsteth = Asset('eip155:1/erc20:0x7f39C581F595B53c5cb19bD0b3f8dA6c935E2Ca0')
    wsteth_op = Asset('eip155:10/erc20:0x1F32b1c2345538c0c6f582fCB022739c4A194Ebb')
    with mock.patch.object(
        Inquirer,
        '_query_oracle_instances',
        wraps=inquirer._query_oracle_instances,
    ) as oracle_query:
        inquirer.find_usd_price(wsteth)
        assert (wsteth_op, A_USD) in inquirer._cached_current_price.cache
        inquirer.find_usd_price(wsteth_op)

    assert oracle_query.call_count == 1


@pytest.mark.parametrize('should_mock_current_price_queries', [False])
@requires_env([TestEnvironment.NIGHTLY])
def test_usd_price(inquirer: Inquirer, globaldb: GlobalDBHandler):
    """Check that price is queried for tokens in different chains using defillama"""
    inquirer.set_oracles_order(oracles=[CurrentPriceOracle.DEFILLAMA])
    globaldb.add_asset(EvmToken.initialize(
        address=string_to_evm_address('0x66a2A913e447d6b4BF33EFbec43aAeF87890FBbc'),
        chain_id=ChainID.BOBA,
        token_kind=EvmTokenKind.ERC20,
        decimals=18,
        name='USDC',
        symbol='USDC',
    ))
    globaldb.add_asset(EvmToken.initialize(
        address=string_to_evm_address('0xB31f66AA3C1e785363F0875A1B74E27b85FD66c7'),
        chain_id=ChainID.AVALANCHE,
        token_kind=EvmTokenKind.ERC20,
        decimals=18,
        name='Wrapped Avax',
        symbol='WAVAX',
    ))

    globaldb.add_asset(EvmToken.initialize(
        address=string_to_evm_address('0x15C3Eb3B621d1Bff62CbA1c9536B7c1AE9149b57'),
        chain_id=ChainID.EVMOS,
        token_kind=EvmTokenKind.ERC20,
        decimals=18,
        name='USD Coin on Axelar',
        symbol='USDC',
    ))
    globaldb.add_asset(EvmToken.initialize(
        address=string_to_evm_address('0xA8CE8aee21bC2A48a5EF670afCc9274C7bbbC035'),
        chain_id=ChainID.POLYGON_ZKEVM,
        token_kind=EvmTokenKind.ERC20,
        decimals=18,
        name='USD Coin',
        symbol='USDC',
    ))

    for token in (  # era, nova and celo are not tracked by coingecko
        Asset('eip155:1/erc20:0xC18360217D8F7Ab5e7c516566761Ea12Ce7F9D72'),  # ethereum
        Asset('eip155:10/erc20:0x4200000000000000000000000000000000000006'),  # optimism
        Asset('eip155:56/erc20:0x111111111117dC0aa78b770fA6A738034120C302'),  # binance
        Asset('eip155:100/erc20:0xe91D153E0b41518A2Ce8Dd3D7944Fa863463a97d'),  # gnosis
        Asset('eip155:137/erc20:0x0000000000000000000000000000000000001010'),  # polygon
        Asset('eip155:250/erc20:0x841FAD6EAe12c286d1Fd18d1d525DFfA75C7EFFE'),  # fantom
        Asset('eip155:8453/erc20:0xd9aAEc86B65D86f6A7B5B1b0c42FFA531710b6CA'),  # base
        Asset('eip155:42161/erc20:0x5979D7b546E38E414F7E9822514be443A4800529'),  # arb
        Asset('eip155:43114/erc20:0xB31f66AA3C1e785363F0875A1B74E27b85FD66c7'),  # avax
        Asset('eip155:288/erc20:0x66a2A913e447d6b4BF33EFbec43aAeF87890FBbc'),  # boba
        Asset('eip155:1101/erc20:0xA8CE8aee21bC2A48a5EF670afCc9274C7bbbC035'),  # zkevm
    ):
        price = inquirer.find_usd_price(token)
        assert price != ZERO


@pytest.mark.vcr(filter_query_parameters=['apikey'])
@pytest.mark.parametrize('network_mocking', [False])
def test_connect_rpc_with_hex_chainid(ethereum_inquirer: EthereumInquirer):
    """Test that connecting to an RPC that returns the chain id as an hex value
    instead of an integer works correcly
    """
    success, msg = ethereum_inquirer.attempt_connect(
        node=NodeName(
            name='reth',
            endpoint='https://eth.merkle.io',
            owned=True,
            blockchain=SupportedBlockchain.ETHEREUM,
        ),
    )
    assert success is True and msg == ''


@pytest.mark.parametrize('should_mock_current_price_queries', [False])
def test_fake_symbol_doesnt_query_cc(inquirer: 'Inquirer'):
    """Test that a token that has the symbol of another token (like USDC) doesn't trigger
    a price query"""
    inquirer.set_oracles_order(oracles=[CurrentPriceOracle.CRYPTOCOMPARE])
    token = EvmToken.initialize(
        address=string_to_evm_address('0x9fca10428566808CC9175412491dF4681cF39cE4'),
        chain_id=ChainID.GNOSIS,
        token_kind=EvmTokenKind.ERC20,
        name='Fake USDC',
        symbol='USDC',
        decimals=18,
    )
    assert inquirer.find_usd_price(token) == ZERO


@pytest.mark.parametrize('should_mock_current_price_queries', [False])
def test_recursion_in_inquirer(inquirer: Inquirer, globaldb: GlobalDBHandler):
    """Test that if a token has itself as underlying token we don't create an
    infinite recursion querying its price"""
    a_usdt = A_USDT.resolve_to_evm_token()
    with globaldb.conn.write_ctx() as write_cursor:
        write_cursor.execute(
            'INSERT INTO underlying_tokens_list(identifier, weight, parent_token_entry) '
            'VALUES(?, ?, ?)',
            (a_usdt.identifier, '1', a_usdt.identifier),
        )

    AssetResolver.clean_memory_cache(A_USDT.identifier)
    assert inquirer.find_usd_price(A_USDT) != ZERO


@pytest.mark.parametrize('should_mock_current_price_queries', [False])
def test_recursion_decorator(inquirer: Inquirer):
    """Test that the decorator handle_recursion_error works properly"""
    with patch('rotkehlchen.inquirer.Inquirer._find_usd_price', side_effect=RecursionError):
        assert inquirer.find_usd_price(A_USDT) == ZERO


<<<<<<< HEAD
@pytest.mark.freeze_time
=======
@pytest.mark.freeze_time()
@pytest.mark.vcr()
>>>>>>> 447bdf88
@pytest.mark.parametrize('should_mock_current_price_queries', [False])
def test_matic_pol_hardforked_price(inquirer: Inquirer, freezer):
    """Test that we return price of POL for MATIC after hardfork"""
    before_hardfork = Timestamp(POLYGON_POS_POL_HARDFORK - 1)
    after_hardfork = Timestamp(POLYGON_POS_POL_HARDFORK + 1)

    with patch(
        'rotkehlchen.externalapis.coingecko.Coingecko.query_current_price',
        wraps=inquirer._coingecko.query_current_price,
    ) as patched_gecko:
        freezer.move_to(datetime.datetime.fromtimestamp(before_hardfork, tz=datetime.UTC))
        inquirer.find_usd_price(A_POLYGON_POS_MATIC, ignore_cache=True)
        assert patched_gecko.call_args.kwargs['from_asset'] == A_POLYGON_POS_MATIC
        freezer.move_to(datetime.datetime.fromtimestamp(after_hardfork, tz=datetime.UTC))
        inquirer.find_usd_price(A_POLYGON_POS_MATIC, ignore_cache=True)
        assert patched_gecko.call_args.kwargs['from_asset'] == Asset('eip155:1/erc20:0x455e53CBB86018Ac2B8092FdCd39d8444aFFC3F6')  # POL token  # noqa: E501<|MERGE_RESOLUTION|>--- conflicted
+++ resolved
@@ -827,12 +827,8 @@
         assert inquirer.find_usd_price(A_USDT) == ZERO
 
 
-<<<<<<< HEAD
 @pytest.mark.freeze_time
-=======
-@pytest.mark.freeze_time()
-@pytest.mark.vcr()
->>>>>>> 447bdf88
+@pytest.mark.vcr
 @pytest.mark.parametrize('should_mock_current_price_queries', [False])
 def test_matic_pol_hardforked_price(inquirer: Inquirer, freezer):
     """Test that we return price of POL for MATIC after hardfork"""
