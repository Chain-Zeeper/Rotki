import logging
from abc import ABC, abstractmethod
from collections import defaultdict
from collections.abc import Mapping, Sequence
from typing import TYPE_CHECKING, TypeVar

from rotkehlchen.assets.asset import Asset, EvmToken, Nft
from rotkehlchen.chain.ethereum.utils import (
    token_normalized_value,
    token_normalized_value_decimals,
)
from rotkehlchen.chain.evm.types import WeightedNode, asset_id_is_evm_token
from rotkehlchen.chain.structures import EvmTokenDetectionData
from rotkehlchen.fval import FVal
from rotkehlchen.globaldb.handler import GlobalDBHandler
from rotkehlchen.inquirer import Inquirer
from rotkehlchen.logging import RotkehlchenLogsAdapter
from rotkehlchen.types import ChecksumEvmAddress, Price, SupportedBlockchain, Timestamp
from rotkehlchen.utils.misc import combine_dicts, get_chunks

if TYPE_CHECKING:
    from rotkehlchen.chain.evm.node_inquirer import EvmNodeInquirerWithDSProxy
    from rotkehlchen.db.dbhandler import DBHandler

    from .node_inquirer import EvmNodeInquirer

logger = logging.getLogger(__name__)
log = RotkehlchenLogsAdapter(logger)

TokenBalancesType = tuple[
    dict[ChecksumEvmAddress, dict[EvmToken, FVal]],
    dict[EvmToken, Price],
]

DetectedTokensType = dict[
    ChecksumEvmAddress,
    tuple[list[EvmToken] | None, Timestamp | None],
]

# 27/11/2024
# Etherscan has by far the fastest responding server if you use an API key
# The chunk length for Etherscan is limited though to 120 addresses due to the URI length.
<<<<<<< HEAD
# For all other nodes (mycrypto, avado cloud, blockscout) we have run some benchmarks
# with them being queried randomly with different chunk lengths. They are all for an account with:
# - 29 ethereum addresses
# - rotki knows of 1010 different ethereum tokens as of this writing
# Type        |  Chunk Length | Elapsed Seconds | Avg. secs per call
# Open Nodes  |     300       |      105        |      2.379
# Open Nodes  |     400       |      112        |      2.735
# Open Nodes  |     450       |       90        |      2.287
# Open Nodes  |     520       |       89        |      2.275
# Open Nodes  |     575       |       75        |      1.982
# Open Nodes  |     585       |       77        |      2.034
# Open Nodes  |     590       |       74        |      1.931
# Open Nodes  |     590       |       79        |      2.086
# Open Nodes  |     600       |       80        |      2.068
# Open Nodes  |     600       |       86        |      2.275
=======
# For all other nodes (ankr, cloudflare, flashbots) we have run some benchmarks
# with them being queried randomly with different chunk lenghts.
# - They are for a single account
# - rotki knows of 5264 different ethereum tokens as of this writing
# - The code used is available in https://github.com/rotki/rotki/pull/8951
# chunk size, time, node, seed, comments
>>>>>>> c2b687d9
#
# 375, 5.452023983001709,  flashbots
# 375, 5.356801986694336,  flashbots , 42
# 375, 8.883646965026855,  cloudflare
# 375, 10.064039945602417, cloudflare
# 375, 6.45735502243042,   cloudflare
# 375, 5.277329921722412,  cloudflare, 80
# 375, 4.732897043228149,  ankr      , 90
# 500, 4.8045032024383545, ankr + flashbots, 90,  ankr and cloudlare had a single call out of gas
# 480, 5.05453896522522, ankr, 90, ankr had a single call out of gas. Cloudflare okey
# 460, 3.771683931350708, ankr + cloudflare, 90, only 1 request to ankr failed
# 460, 4.571718215942383, ankr + cloudflare, 90, only 1 request to ankr failed
# 460, 6.436861991882324, flashbots, 42
# 460, 3.726022243499756, flahbots + ankr, 80
# 460, 7.433700084686279, cloudflare + ankr, 460
#
# With this we have settled on a 460 chunk length since it was the highest round number that
# didn't hit any issue executing the query in the open nodes.


OTHER_MAX_TOKEN_CHUNK_LENGTH = 460

# maximum 32-bytes arguments in one call to a contract (either tokensBalance or multicall)
ETHERSCAN_MAX_ARGUMENTS_TO_CONTRACT = 110

# this is a number of arguments that a pure tokensBalance contract occupies when is added
# to multicall. In total, it occupies (7 + number of tokens passed) arguments.
PURE_TOKENS_BALANCE_ARGUMENTS = 7

T = TypeVar('T')


def generate_multicall_chunks(
        chunk_length: int,
        addresses_to_tokens: Mapping[ChecksumEvmAddress, Sequence[T]],
) -> list[list[tuple[ChecksumEvmAddress, Sequence[T]]]]:
    """Generate appropriate num of chunks for multicall address->tokens, address->tokens query"""
    multicall_chunks = []
    free_space = chunk_length
    new_chunk = []
    for address, address_tokens in addresses_to_tokens.items():
        tokens = address_tokens
        while len(tokens) > 0:
            free_space -= PURE_TOKENS_BALANCE_ARGUMENTS
            if free_space > len(tokens):
                new_chunk.append((address, tokens))
                free_space -= len(tokens)
                tokens = []
            else:
                if free_space > 0:
                    new_chunk.append((address, tokens[:free_space]))
                    tokens = tokens[free_space:]
                multicall_chunks.append(new_chunk)
                new_chunk = []  # start new chunk
                free_space = chunk_length
    if new_chunk != []:
        multicall_chunks.append(new_chunk)
    return multicall_chunks


def get_chunk_size_call_order(evm_inquirer: 'EvmNodeInquirer') -> tuple[int, list[WeightedNode]]:
    """
    Return the max number of tokens that can be queried in a single call depending on whether we
    have a web3 node connected or we are going to use etherscan.
    We also return the nodes call order. In the case of having web3 nodes available we
    skip etherscan because chunk size is too big for etherscan.
    """
    if evm_inquirer.connected_to_any_web3():
        chunk_size = OTHER_MAX_TOKEN_CHUNK_LENGTH
        call_order = evm_inquirer.default_call_order(skip_etherscan=True)
    else:
        chunk_size = ETHERSCAN_MAX_ARGUMENTS_TO_CONTRACT
        call_order = [evm_inquirer.etherscan_node]

    return chunk_size, call_order


class EvmTokens(ABC):
    def __init__(
            self,
            database: 'DBHandler',
            evm_inquirer: 'EvmNodeInquirer',
    ):
        self.db = database
        self.evm_inquirer = evm_inquirer

    def get_token_balances(
            self,
            address: ChecksumEvmAddress,
            tokens: list[EvmTokenDetectionData],
            call_order: Sequence[WeightedNode] | None,
    ) -> dict[Asset, FVal]:
        """Query multiple token balances for a wallet address.
        Returns Asset objects instead of EvmTokens for performance optimization since
        we avoid loading from the database extra information not used here.

        May raise:
        - RemoteError if an external service such as Etherscan is queried and
          there is a problem with its query.
        - BadFunctionCallOutput if a local node is used and the contract for the
          token has no code. That means the chain is not synced
        """
        log.debug(
            f'Querying {self.evm_inquirer.chain_name} for multi token address balances',
            address=address,
            tokens_num=len(tokens),
        )
        result = self.evm_inquirer.contract_scan.call(
            node_inquirer=self.evm_inquirer,
            method_name='tokens_balance',
            arguments=[address, [x.address for x in tokens]],
            call_order=call_order,
        )
        balances: dict[Asset, FVal] = defaultdict(FVal)

        try:
            for token_balance, token in zip(result, tokens, strict=True):
                if token_balance == 0:
                    continue

                normalized_balance = token_normalized_value_decimals(
                    token_amount=token_balance,
                    token_decimals=token.decimals,
                )
                log.debug(
                    f'Found {self.evm_inquirer.chain_name} {token.identifier} '
                    f'token balance for {address} and balance {normalized_balance}',
                )
                balances[Asset(token.identifier)] += normalized_balance
        except ValueError:
            log.error(
                f'{self.evm_inquirer.chain_name} tokensBalance returned different length '
                f'of results({len(result)}) to amount of tokens ({len(tokens)}).'
                f'{result=}.{tokens=}',
            )

        return balances

    def _get_multicall_token_balances(
            self,
            chunk: list[tuple[ChecksumEvmAddress, Sequence[EvmToken]]],
            call_order: Sequence['WeightedNode'] | None = None,
    ) -> dict[ChecksumEvmAddress, dict[EvmToken, FVal]]:
        """Gets token balances from a chunk of address -> token address

        May raise:
        - RemoteError if no result is queried in multicall
        """
        calls: list[tuple[ChecksumEvmAddress, str]] = []
        for address, tokens in chunk:
            tokens_addrs = [token.evm_address for token in tokens]
            calls.append(
                (
                    self.evm_inquirer.contract_scan.address,
                    self.evm_inquirer.contract_scan.encode(
                        method_name='tokens_balance',
                        arguments=[address, tokens_addrs],
                    ),
                ),
            )
        results = self.evm_inquirer.multicall(
            calls=calls,
            call_order=call_order,
        )
        balances: dict[ChecksumEvmAddress, dict[EvmToken, FVal]] = defaultdict(lambda: defaultdict(FVal))  # noqa: E501
        for (address, tokens), result in zip(chunk, results, strict=True):
            decoded_result = self.evm_inquirer.contract_scan.decode(
                result=result,
                method_name='tokens_balance',
                arguments=[address, [token.evm_address for token in tokens]],
            )[0]
            for token, token_balance in zip(tokens, decoded_result, strict=True):
                if token_balance == 0:
                    continue

                normalized_balance = token_normalized_value(token_balance, token)
                log.debug(
                    f'Found {self.evm_inquirer.chain_name} {token.symbol}({token.evm_address}) '
                    f'token balance for {address} and balance {normalized_balance}',
                )
                balances[address][token] += normalized_balance
        return balances

    def _query_chunks(
            self,
            address: ChecksumEvmAddress,
            tokens: list[EvmTokenDetectionData],
            chunk_size: int,
            call_order: list[WeightedNode],
    ) -> dict[Asset, FVal]:
        """Processes token balance queries in batches of chunk_size to avoid hitting gas limits.
        Uses Asset objects directly instead of EvmToken to minimize database queries.
        """
        total_token_balances: dict[Asset, FVal] = defaultdict(FVal)
        chunks = get_chunks(tokens, n=chunk_size)
        for chunk in chunks:
            new_token_balances = self.get_token_balances(
                address=address,
                tokens=chunk,
                call_order=call_order,
            )
            total_token_balances = combine_dicts(total_token_balances, new_token_balances)
        return total_token_balances

    def _compute_detected_tokens_info(self, addresses: Sequence[ChecksumEvmAddress]) -> DetectedTokensType:  # noqa: E501
        """
        Generate a structure that contains information about the addresses that tokens
        were requested for.
        It generates a dictionary where key is an address and value is
        either a list of tokens or the timestamp of the last tokens query for that address.
        """
        addresses_info = {}
        with self.db.conn.read_ctx() as cursor:
            for address in addresses:
                addresses_info[address] = self.db.get_tokens_for_address(
                    cursor=cursor,
                    address=address,
                    blockchain=self.evm_inquirer.blockchain,
                    token_exceptions=self._per_chain_token_exceptions(),
                )

        return addresses_info

    def _query_new_tokens(self, addresses: Sequence[ChecksumEvmAddress]) -> None:
        all_tokens = GlobalDBHandler.get_token_detection_data(
            chain_id=self.evm_inquirer.chain_id,
            exceptions=self._get_token_exceptions(),
        )
        self._detect_tokens(
            addresses=addresses,
            tokens_to_check=all_tokens,
        )

    def detect_tokens(
            self,
            only_cache: bool,
            addresses: Sequence[ChecksumEvmAddress],
    ) -> DetectedTokensType:
        """
        Detect tokens for the given addresses.

        If only_cache is True, only tokens saved in the database are returned.
        Otherwise, tokens are re-detected.

        May raise:
        - RemoteError if an external service such as Etherscan is queried and
          there is a problem with its query.
        - BadFunctionCallOutput if a local node is used and the contract for the
          token has no code. That means the chain is not synced
        """
        if only_cache is False:
            self._query_new_tokens(addresses)

        return self._compute_detected_tokens_info(addresses)

    def _detect_tokens(
            self,
            addresses: Sequence[ChecksumEvmAddress],
            tokens_to_check: list[EvmTokenDetectionData],
    ) -> None:
        """
        Detect tokens for the given addresses.

        May raise:
        - RemoteError if an external service such as Etherscan is queried and
          there is a problem with its query.
        - BadFunctionCallOutput if a local node is used and the contract for the
          token has no code. That means the chain is not synced
        """
        chunk_size, call_order = get_chunk_size_call_order(self.evm_inquirer)
        for address in addresses:
            token_balances = self._query_chunks(
                address=address,
                tokens=tokens_to_check,
                chunk_size=chunk_size,
                call_order=call_order,
            )
            detected_tokens = list(token_balances.keys())
            with self.db.user_write() as write_cursor:
                self.db.save_tokens_for_address(
                    write_cursor=write_cursor,
                    address=address,
                    blockchain=self.evm_inquirer.blockchain,
                    tokens=detected_tokens,
                )

    def query_tokens_for_addresses(
            self,
            addresses: Sequence[ChecksumEvmAddress],
    ) -> TokenBalancesType:
        """Queries token balances for a list of addresses
        Returns the token balances of each address and the usd prices of the tokens.

        May raise:
        - RemoteError if an external service such as Etherscan is queried and
          there is a problem with its query.
        - BadFunctionCallOutput if a local node is used and the contract for the
          token has no code. That means the chain is not synced
        """
        addresses_to_balances: dict[ChecksumEvmAddress, dict[EvmToken, FVal]] = defaultdict(dict)
        all_tokens = set()
        addresses_to_tokens: dict[ChecksumEvmAddress, list[EvmToken]] = {}
        chunk_size, call_order = get_chunk_size_call_order(self.evm_inquirer)

        with self.db.conn.read_ctx() as cursor:
            for address in addresses:
                saved_list, _ = self.db.get_tokens_for_address(
                    cursor=cursor,
                    address=address,
                    blockchain=self.evm_inquirer.blockchain,
                    token_exceptions=self._per_chain_token_exceptions(),
                )
                if saved_list is None:
                    continue  # Do not query if we know the address has no tokens

                # get NFT tokens for address and ignore them from the query to avoid duplicates
                cursor.execute(
                    'SELECT identifier, blockchain FROM nfts WHERE owner_address=?',
                    (address,),
                )
                excluded_addresses = {
                    Nft(row[0]).evm_address for row in cursor
                    if SupportedBlockchain.deserialize(row[1]) == self.evm_inquirer.blockchain
                }
                token_list = [x for x in saved_list if x.evm_address not in excluded_addresses]
                all_tokens.update(token_list)
                addresses_to_tokens[address] = token_list

        multicall_chunks = generate_multicall_chunks(
            addresses_to_tokens=addresses_to_tokens,
            chunk_length=chunk_size,
        )
        for chunk in multicall_chunks:
            new_balances = self._get_multicall_token_balances(
                chunk=chunk,
                call_order=call_order,
            )
            for address, balances in new_balances.items():
                addresses_to_balances[address].update(balances)

        token_usd_price: dict[EvmToken, Price] = {token: Inquirer.find_usd_price(asset=token) for token in all_tokens}  # noqa: E501

        return dict(addresses_to_balances), token_usd_price

    def _get_token_exceptions(self) -> set[ChecksumEvmAddress]:
        """Returns a list of token addresses for which balances will not be queried"""
        with self.db.conn.read_ctx() as cursor:
            ignored_asset_ids = self.db.get_ignored_asset_ids(cursor=cursor)

        # TODO: Shouldn't this query be filtered in the DB?
        exceptions = set()
        for asset_id in ignored_asset_ids:  # don't query for the ignored tokens
            if (evm_details := asset_id_is_evm_token(asset_id)) is not None and evm_details[0] == self.evm_inquirer.chain_id:  # noqa: E501
                exceptions.add(evm_details[1])

        return exceptions | self._per_chain_token_exceptions()

    # -- methods to be implemented by child classes
    @abstractmethod
    def _per_chain_token_exceptions(self) -> set[ChecksumEvmAddress]:
        """
        Returns a list of token addresses that will not be taken into account
        when performing token detection.

        Each chain needs to implement any chain-specific exceptions here.
        """


class EvmTokensWithDSProxy(EvmTokens, ABC):
    def __init__(
            self,
            database: 'DBHandler',
            evm_inquirer: 'EvmNodeInquirerWithDSProxy',
    ):
        super().__init__(database=database, evm_inquirer=evm_inquirer)
        self.evm_inquirer: EvmNodeInquirerWithDSProxy  # set explicit type

    def _query_new_tokens(self, addresses: Sequence[ChecksumEvmAddress]) -> None:
        super()._query_new_tokens(addresses)
        self.maybe_detect_proxies_tokens(addresses)

    def maybe_detect_proxies_tokens(self, addresses: Sequence[ChecksumEvmAddress]) -> None:  # pylint: disable=unused-argument
        """Subclasses may implement this method to detect tokens for proxies"""
        return None

    def _compute_detected_tokens_info(self, addresses: Sequence[ChecksumEvmAddress]) -> DetectedTokensType:  # noqa: E501
        """
        Generate a structure that contains information about the addresses that tokens
        were requested for.
        It generates a dictionary where key is an address and value is
        either a list of tokens or the timestamp of the last tokens query for that address.

        This specific function also combines ds proxies balances with the balances of the owners of
        the proxies.
        """
        addresses_info_without_proxies = super()._compute_detected_tokens_info(addresses)
        proxies_mapping = self.evm_inquirer.proxies_inquirer.get_accounts_having_proxy()
        addresses_info = {}
        with self.db.conn.read_ctx() as cursor:
            for (
                address,
                (detected_tokens_without_proxies, last_queried_ts_without_proxies),
            ) in addresses_info_without_proxies.items():
                # Creating new variables because modifying loop variables is not good
                detected_tokens = detected_tokens_without_proxies
                last_queried_timestamp = last_queried_ts_without_proxies
                if address in proxies_mapping:
                    proxy_address = proxies_mapping[address]
                    proxy_detected_tokens, proxy_last_queried_timestamp = self.db.get_tokens_for_address(  # noqa: E501
                        cursor=cursor,
                        address=proxy_address,
                        blockchain=self.evm_inquirer.blockchain,
                        token_exceptions=self._per_chain_token_exceptions(),
                    )

                    if proxy_detected_tokens is not None:
                        if detected_tokens_without_proxies is None:
                            detected_tokens = proxy_detected_tokens
                        else:
                            detected_tokens = list(set(detected_tokens_without_proxies + proxy_detected_tokens))  # noqa: E501

                    if proxy_last_queried_timestamp is not None:
                        if last_queried_ts_without_proxies is None:
                            last_queried_timestamp = proxy_last_queried_timestamp
                        else:
                            last_queried_timestamp = min(last_queried_ts_without_proxies, proxy_last_queried_timestamp)  # noqa: E501

                addresses_info[address] = (detected_tokens, last_queried_timestamp)

        return addresses_info<|MERGE_RESOLUTION|>--- conflicted
+++ resolved
@@ -40,30 +40,12 @@
 # 27/11/2024
 # Etherscan has by far the fastest responding server if you use an API key
 # The chunk length for Etherscan is limited though to 120 addresses due to the URI length.
-<<<<<<< HEAD
-# For all other nodes (mycrypto, avado cloud, blockscout) we have run some benchmarks
-# with them being queried randomly with different chunk lengths. They are all for an account with:
-# - 29 ethereum addresses
-# - rotki knows of 1010 different ethereum tokens as of this writing
-# Type        |  Chunk Length | Elapsed Seconds | Avg. secs per call
-# Open Nodes  |     300       |      105        |      2.379
-# Open Nodes  |     400       |      112        |      2.735
-# Open Nodes  |     450       |       90        |      2.287
-# Open Nodes  |     520       |       89        |      2.275
-# Open Nodes  |     575       |       75        |      1.982
-# Open Nodes  |     585       |       77        |      2.034
-# Open Nodes  |     590       |       74        |      1.931
-# Open Nodes  |     590       |       79        |      2.086
-# Open Nodes  |     600       |       80        |      2.068
-# Open Nodes  |     600       |       86        |      2.275
-=======
 # For all other nodes (ankr, cloudflare, flashbots) we have run some benchmarks
 # with them being queried randomly with different chunk lenghts.
 # - They are for a single account
 # - rotki knows of 5264 different ethereum tokens as of this writing
 # - The code used is available in https://github.com/rotki/rotki/pull/8951
 # chunk size, time, node, seed, comments
->>>>>>> c2b687d9
 #
 # 375, 5.452023983001709,  flashbots
 # 375, 5.356801986694336,  flashbots , 42
