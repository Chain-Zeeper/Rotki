import re
from dataclasses import dataclass
from typing import TYPE_CHECKING, Any, Literal, NamedTuple, TypeVar, Union

from eth_utils import is_checksum_address
from typing_extensions import ParamSpec

from rotkehlchen.accounting.structures.balance import BalanceType
from rotkehlchen.assets.asset import Asset, AssetWithOracles
from rotkehlchen.chain.accounts import BlockchainAccountData, SingleBlockchainAccountData
from rotkehlchen.chain.substrate.utils import is_valid_substrate_address
from rotkehlchen.db.checks import db_script_normalizer
<<<<<<< HEAD
from rotkehlchen.db.drivers.client import DBCursor, DBWriterClient
=======
>>>>>>> bf37c6e5
from rotkehlchen.fval import FVal
from rotkehlchen.types import (
    AssetMovementCategory,
    HexColorCode,
    Location,
    Price,
    SupportedBlockchain,
    Timestamp,
    TradeType,
)
from rotkehlchen.utils.misc import pairwise_longest, rgetattr, timestamp_to_date

if TYPE_CHECKING:
    from rotkehlchen.balances.manual import ManuallyTrackedBalance
    from rotkehlchen.chain.bitcoin.xpub import XpubData
    from rotkehlchen.db.drivers.gevent import DBCursor

P = ParamSpec('P')
T_co = TypeVar('T_co', covariant=True)
TAG_REFENCE_ENTRY_TYPE = Union[
    'ManuallyTrackedBalance',
    BlockchainAccountData,
    'XpubData',
    'SingleBlockchainAccountData',
]


<<<<<<< HEAD
class MaybeInjectWriteCursor(Protocol[P, T_co]):
    @overload
    def __call__(self, write_cursor: 'DBWriterClient', *args: P.args, **kwargs: P.kwargs) -> T_co:
        ...

    @overload
    def __call__(self, *args: P.args, **kwargs: P.kwargs) -> T_co:
        ...


def need_writable_cursor(path_to_context_manager: str) -> Callable[[Callable[Concatenate['DBHandler', 'DBWriterClient', P], T_co]], MaybeInjectWriteCursor[P, T_co]]:  # noqa: E501
    def _need_writable_cursor(method: Callable[Concatenate['DBHandler', 'DBWriterClient', P], T_co]) -> MaybeInjectWriteCursor[P, T_co]:  # noqa: E501
        """Wraps the method of a class in a write cursor or uses one if passed.

        The method should:
        1. have the write_cursor as the first argument.
        2. **NOT HAVE** a cursor as the 2nd argument

        The class should have something that would return a cursor context manager

        Typing guide: https://sobolevn.me/2021/12/paramspec-guide

        Keeping this only as an advanced example for typing and not using
        it much as I did not wanna add extra if checks in heavy calls
        """
        @wraps(method)
        def _impl(self: 'DBHandler', *args: Any, **kwargs: Any) -> T_co:
            if kwargs.get('write_cursor') or (len(args) != 0 and isinstance(args[0], DBWriterClient)):  # noqa: E501
                return method(self, *args, **kwargs)

            # else we need to wrap this in a new writable cursor
            with attrgetter(path_to_context_manager)(self)() as cursor:
                result = method(self, cursor, *args, **kwargs)

            return result

        return _impl  # type: ignore
    return _need_writable_cursor


class MaybeInjectCursor(Protocol[P, T_co]):
    @overload
    def __call__(self, cursor: 'DBCursor', *args: P.args, **kwargs: P.kwargs) -> T_co:
        ...

    @overload
    def __call__(self, *args: P.args, **kwargs: P.kwargs) -> T_co:
        ...


def need_cursor(path_to_context_manager: str) -> Callable[[Callable[Concatenate['DBHandler', 'DBCursor', P], T_co]], MaybeInjectCursor[P, T_co]]:  # noqa: E501
    def _need_cursor(method: Callable[Concatenate['DBHandler', 'DBCursor', P], T_co]) -> MaybeInjectCursor[P, T_co]:  # noqa: E501
        """Wraps the method of DBHandler in a read cursor or uses one if passed.

        The method should:
        1. have the cursor as the first argument.
        2. **NOT HAVE** a cursor as the 2nd argument

        Typing guide: https://sobolevn.me/2021/12/paramspec-guide
        """
        @wraps(method)
        def _impl(self: 'DBHandler', *args: Any, **kwargs: Any) -> T_co:
            if kwargs.get('cursor') or (len(args) != 0 and isinstance(args[0], DBCursor)):
                return method(self, *args, **kwargs)

            # else we need to wrap this in a new read only cursor
            with attrgetter(path_to_context_manager)(self)() as cursor:
                result = method(self, cursor, *args, **kwargs)
            return result

        return _impl  # type: ignore
    return _need_cursor


=======
>>>>>>> bf37c6e5
@dataclass(init=True, repr=True, eq=True, order=False, unsafe_hash=False, frozen=False)
class DBAssetBalance:
    category: BalanceType
    time: Timestamp
    asset: Asset
    amount: FVal
    usd_value: FVal

    def serialize(
            self,
            currency_and_price: tuple[AssetWithOracles, Price] | None = None,
            display_date_in_localtime: bool = True,
    ) -> dict[str, str | int]:
        """Serializes a `DBAssetBalance` to dict.
        It accepts an `export_data` tuple of the user's local currency and the value of the
        currency in USD e.g (EUR, 1.01). If provided, the data is serialized for human consumption.
        """
        if currency_and_price:
            return {
                'timestamp': timestamp_to_date(
                    ts=self.time,
                    formatstr='%Y-%m-%d %H:%M:%S',
                    treat_as_local=display_date_in_localtime,
                ),
                'category': self.category.serialize(),
                'asset': str(self.asset),
                'asset_symbol': self.asset.symbol_or_name(),
                'amount': str(self.amount),
                f'{currency_and_price[0].symbol.lower()}_value': str(self.usd_value * currency_and_price[1]),  # noqa: E501
            }
        return {
            'timestamp': int(self.time),
            'category': self.category.serialize(),
            'asset_identifier': str(self.asset.identifier),
            'amount': str(self.amount),
            'usd_value': str(self.usd_value),
        }

    def serialize_for_db(self) -> tuple[str, int, str, str, str]:
        """Serializes a `DBAssetBalance` to be written into the DB.
        (category, time, currency, amount, usd_value)
        """
        return (
            self.category.serialize_for_db(),
            self.time,
            self.asset.identifier,
            str(self.amount),
            str(self.usd_value),
        )

    @classmethod
    def deserialize_from_db(cls, entry: tuple[str, int, str, str, str]) -> 'DBAssetBalance':
        """Takes a timed balance from the DB and turns it into a `DBAssetBalance` object.
        May raise:
        - DeserializationError if the category from the db is invalid.
        - UnknownAsset if the asset identifier is malformed.
        """
        return cls(
            category=BalanceType.deserialize_from_db(entry[0]),
            time=Timestamp(entry[1]),
            asset=Asset(entry[2]).check_existence(),
            amount=FVal(entry[3]),
            usd_value=FVal(entry[4]),
        )


@dataclass(init=True, repr=True, eq=True, order=False, unsafe_hash=False, frozen=False)
class SingleDBAssetBalance:
    category: BalanceType
    time: Timestamp
    amount: FVal
    usd_value: FVal


class LocationData(NamedTuple):
    time: Timestamp
    location: str  # Location serialized in a DB enum
    usd_value: str

    def serialize(
            self,
            currency_and_price: tuple[AssetWithOracles, Price] | None = None,
            display_date_in_localtime: bool = True,
    ) -> dict[str, str | int]:
        if currency_and_price:
            return {
                'timestamp': timestamp_to_date(
                    ts=self.time,
                    formatstr='%Y-%m-%d %H:%M:%S',
                    treat_as_local=display_date_in_localtime,
                ),
                'location': Location.deserialize_from_db(self.location).serialize(),
                f'{currency_and_price[0].symbol.lower()}_value': str(FVal(self.usd_value) * currency_and_price[1]),   # noqa: E501
            }
        return {
            'timestamp': int(self.time),
            'location': Location.deserialize_from_db(self.location).serialize(),
            'usd_value': self.usd_value,
        }


class Tag(NamedTuple):
    name: str
    description: str | None
    background_color: HexColorCode
    foreground_color: HexColorCode

    def serialize(self) -> dict[str, str]:
        return self._asdict()  # pylint: disable=no-member


def str_to_bool(s: str) -> bool:
    return s == 'True'


def form_query_to_filter_timestamps(
        query: str,
        timestamp_attribute: str,
        from_ts: Timestamp | None,
        to_ts: Timestamp | None,
) -> tuple[str, tuple | (tuple[Timestamp] | tuple[Timestamp, Timestamp])]:
    """Formulates the query string and its bindings to filter for timestamps"""
    got_from_ts = from_ts is not None
    got_to_ts = to_ts is not None
    if got_from_ts or got_to_ts:
        query += ' WHERE ' if 'WHERE' not in query else 'AND '

    filters = []
    bindings = []
    if got_from_ts:
        filters.append(f'{timestamp_attribute} >= ?')
        bindings.append(from_ts)
    if got_to_ts:
        filters.append(f'{timestamp_attribute} <= ?')
        bindings.append(to_ts)

    query += ' AND '.join(filters)
    query += f' ORDER BY {timestamp_attribute} ASC;'

    return query, tuple(bindings)


def deserialize_tags_from_db(val: str | None) -> list[str] | None:
    """Read tags from the DB and turn it into a List of tags"""
    if val is None:
        tags = None
    else:
        tags = val.split(',')
        if len(tags) == 1 and tags[0] == '':
            tags = None

    return tags


def _get_tag_reference(
        entry: TAG_REFENCE_ENTRY_TYPE,
        object_reference_keys: list[
            Literal['identifier', 'chain', 'address', 'xpub.xpub', 'derivation_path'],
        ],
) -> str:
    reference = ''
    for key in object_reference_keys:
        value = rgetattr(entry, key)
        if value is not None:  # value.value is for SupportedBlockchain
            reference += str(value) if key != 'chain' else value.value
    return reference


def _prepare_tag_mappings(
        entry: TAG_REFENCE_ENTRY_TYPE,
        object_reference_keys: list[
            Literal['identifier', 'chain', 'address', 'xpub.xpub', 'derivation_path'],
        ],
) -> list[tuple[str, str]]:
    """Common function to prepare tag mappings. Caller has to make sure entry.tags is not None"""
    mapping_tuples = []
    reference = _get_tag_reference(entry, object_reference_keys)
    mapping_tuples.extend([(reference, tag) for tag in entry.tags])  # type: ignore[union-attr]
    return mapping_tuples


def insert_tag_mappings(
        write_cursor: 'DBWriterClient',
        data: list['ManuallyTrackedBalance'] | (list[BlockchainAccountData] | list['XpubData'] | list['SingleBlockchainAccountData']),  # noqa: E501
        object_reference_keys: list[
            Literal['identifier', 'chain', 'address', 'xpub.xpub', 'derivation_path'],
        ],
) -> None:
    """
    Inserts the tag mappings from a list of potential data entries. If multiple keys are given
    then the concatenation of their values is what goes in as the object reference.
    """
    mapping_tuples = []
    for entry in data:
        if entry.tags is not None:
            mapping_tuples.extend(_prepare_tag_mappings(entry, object_reference_keys))

    write_cursor.executemany(
        'INSERT OR IGNORE INTO tag_mappings(object_reference, tag_name) VALUES (?, ?)', mapping_tuples,  # noqa: E501
    )


def replace_tag_mappings(
        write_cursor: 'DBWriterClient',
        data: list['ManuallyTrackedBalance'] | (list[BlockchainAccountData] | list['XpubData'] | list['SingleBlockchainAccountData']),  # noqa: E501
        object_reference_keys: list[
            Literal['identifier', 'chain', 'address', 'xpub.xpub', 'derivation_path'],
        ],
) -> None:
    """Just like insert_tag_mappings but first deletes all existing mappings"""
    insert_tuples = []
    delete_tuples = []
    for entry in data:
        # Always delete current tags even if there are no new tags.
        delete_tuples.append((_get_tag_reference(entry, object_reference_keys),))
        if entry.tags is not None:
            insert_tuples.extend(_prepare_tag_mappings(entry, object_reference_keys))

    write_cursor.executemany(
        'DELETE FROM tag_mappings WHERE object_reference = ?;', delete_tuples,
    )
    write_cursor.executemany(
        'INSERT OR IGNORE INTO tag_mappings(object_reference, tag_name) VALUES (?, ?)', insert_tuples,  # noqa: E501
    )


def is_valid_db_blockchain_account(
        blockchain: SupportedBlockchain,
        account: str,
) -> bool:
    """Validates a blockchain address already stored in DB."""
    if blockchain == SupportedBlockchain.BITCOIN:
        return True
    if blockchain == SupportedBlockchain.BITCOIN_CASH:
        return True
    if blockchain.is_evm_or_evmlike():
        return is_checksum_address(account)
    if blockchain.is_substrate():  # mypy does not understand the type narrowing here
        return is_valid_substrate_address(blockchain, account)  # type: ignore[arg-type]

    raise AssertionError(f'Should not store blockchain: {blockchain} addresses in the DB')


def _append_or_combine(balances: list[SingleDBAssetBalance], entry: SingleDBAssetBalance) -> list[SingleDBAssetBalance]:  # noqa: E501
    """Append entry to balances or combine with last if timestamp is the same"""
    if len(balances) == 0 or balances[-1].time != entry.time:
        balances.append(entry)
    else:
        balances[-1].amount += entry.amount
        balances[-1].usd_value += entry.usd_value

    return balances


def combine_asset_balances(balances: list[SingleDBAssetBalance]) -> list[SingleDBAssetBalance]:
    """Returns a list with all balances of the same timestamp combined"""
    new_balances: list[SingleDBAssetBalance] = []
    for balance, next_balance in pairwise_longest(balances):
        if next_balance is None:
            new_balances = _append_or_combine(new_balances, balance)
            break

        if balance.time != next_balance.time:
            new_balances = _append_or_combine(new_balances, balance)
            new_balances.append(next_balance)
        else:
            balance.amount += next_balance.amount
            balance.usd_value += next_balance.usd_value
            new_balances = _append_or_combine(new_balances, balance)

    return new_balances


def table_exists(cursor: 'DBCursor', name: str, schema: str | None = None) -> bool:
    exists: bool = cursor.execute(
        'SELECT COUNT(*) FROM sqlite_master WHERE type="table" AND name=?', (name,),
    ).fetchone()[0] == 1
    if exists and schema is not None:
        cursor.execute('SELECT sql from sqlite_master WHERE type="table" AND name=?', (name,))
        returned_schema = cursor.fetchone()[0].lower()
        returned_properties = re.findall(
            pattern=r'createtable.*?\((.+)\)',
            string=db_script_normalizer(returned_schema),
        )[0]
        given_properties = re.findall(
            pattern=r'createtable.*?\((.+)\)',
            string=db_script_normalizer(schema.lower()),
        )[0]
        return returned_properties == given_properties
    return exists


DBTupleType = Literal[
    'trade',
    'asset_movement',
    'margin_position',
    'evm_transaction',
    'evm_internal_transaction',
    'zksynclite_transaction',
]


def db_tuple_to_str(
        data: tuple[Any, ...],
        tuple_type: DBTupleType,
) -> str:
    """Turns a tuple DB entry for trade, or asset_movement into a user readable string

    This is only intended for error messages.
    """
    if tuple_type == 'trade':
        return (
            f'{TradeType.deserialize_from_db(data[5])} trade with id {data[0]} '
            f'in {Location.deserialize_from_db(data[2])} and base/quote asset {data[3]} / '
            f'{data[4]} at timestamp {data[1]}'
        )
    if tuple_type == 'asset_movement':
        return (
            f'{AssetMovementCategory.deserialize_from_db(data[2])} of '
            f'{data[4]} with id {data[0]} '
            f'in {Location.deserialize_from_db(data[1])} at timestamp {data[3]}'
        )
    if tuple_type == 'margin_position':
        return (
            f'Margin position with id {data[0]} in {Location.deserialize_from_db(data[1])} '
            f'for {data[5]} closed at timestamp {data[3]}'
        )
    if tuple_type == 'zksynclite_transaction':
        return f'ZKSyncLite transaction with hash "{data[0].hex()}"'

    # else can only be evm transaction
    assert tuple_type == 'evm_transaction', 'only DBTupleType possible here is evm_transaction'
    return f'EVM transaction with hash 0x{data[0].hex()} and chain id {data[1]}'


def protect_password_sqlcipher(password: str) -> str:
    """A double quote in the password would close the string. To escape it double it

    source: https://stackoverflow.com/a/603579/110395
"""
    return password.replace(r'"', r'""')


def update_table_schema(
        write_cursor: 'DBCursor',
        table_name: str,
        schema: str,
        insert_columns: str | None = None,
        insert_order: str = '',
        insert_where: str | None = None,
) -> bool:
    """Update the schema of a given table. Need to provide:
    1. The name
    2. The schema
    3. The insert_columns of the old table that are to be inserted to the new one. If missing * is used
    4. Optionally an order of insertion parentheses in case not all are added or names changed.
    5. Optionally a WHERE statement for the insertion

    Also is made error-proof to simply create the table if the old one for some
    reason did not exist.

    Returns True if the table existed and insertions were made and False otherwise
    """  # noqa: E501
    new_table_name = f'{table_name}_new' if table_exists(write_cursor, table_name) else table_name
    select_insert_columns = '*' if insert_columns is None else insert_columns
    write_cursor.execute(f'CREATE TABLE IF NOT EXISTS {new_table_name} ({schema});')
    if new_table_name != table_name:
        insert_where = f' WHERE {insert_where}' if insert_where else ''
        write_cursor.execute(f'INSERT OR IGNORE INTO {new_table_name}{insert_order} SELECT {select_insert_columns} FROM {table_name}{insert_where}')  # noqa: E501
        write_cursor.execute(f'DROP TABLE {table_name}')
        write_cursor.execute(f'ALTER TABLE {new_table_name} RENAME TO {table_name}')
        return True

    return False<|MERGE_RESOLUTION|>--- conflicted
+++ resolved
@@ -10,10 +10,6 @@
 from rotkehlchen.chain.accounts import BlockchainAccountData, SingleBlockchainAccountData
 from rotkehlchen.chain.substrate.utils import is_valid_substrate_address
 from rotkehlchen.db.checks import db_script_normalizer
-<<<<<<< HEAD
-from rotkehlchen.db.drivers.client import DBCursor, DBWriterClient
-=======
->>>>>>> bf37c6e5
 from rotkehlchen.fval import FVal
 from rotkehlchen.types import (
     AssetMovementCategory,
@@ -29,7 +25,7 @@
 if TYPE_CHECKING:
     from rotkehlchen.balances.manual import ManuallyTrackedBalance
     from rotkehlchen.chain.bitcoin.xpub import XpubData
-    from rotkehlchen.db.drivers.gevent import DBCursor
+    from rotkehlchen.db.drivers.client import DBCursor, DBWriterClient
 
 P = ParamSpec('P')
 T_co = TypeVar('T_co', covariant=True)
@@ -41,83 +37,6 @@
 ]
 
 
-<<<<<<< HEAD
-class MaybeInjectWriteCursor(Protocol[P, T_co]):
-    @overload
-    def __call__(self, write_cursor: 'DBWriterClient', *args: P.args, **kwargs: P.kwargs) -> T_co:
-        ...
-
-    @overload
-    def __call__(self, *args: P.args, **kwargs: P.kwargs) -> T_co:
-        ...
-
-
-def need_writable_cursor(path_to_context_manager: str) -> Callable[[Callable[Concatenate['DBHandler', 'DBWriterClient', P], T_co]], MaybeInjectWriteCursor[P, T_co]]:  # noqa: E501
-    def _need_writable_cursor(method: Callable[Concatenate['DBHandler', 'DBWriterClient', P], T_co]) -> MaybeInjectWriteCursor[P, T_co]:  # noqa: E501
-        """Wraps the method of a class in a write cursor or uses one if passed.
-
-        The method should:
-        1. have the write_cursor as the first argument.
-        2. **NOT HAVE** a cursor as the 2nd argument
-
-        The class should have something that would return a cursor context manager
-
-        Typing guide: https://sobolevn.me/2021/12/paramspec-guide
-
-        Keeping this only as an advanced example for typing and not using
-        it much as I did not wanna add extra if checks in heavy calls
-        """
-        @wraps(method)
-        def _impl(self: 'DBHandler', *args: Any, **kwargs: Any) -> T_co:
-            if kwargs.get('write_cursor') or (len(args) != 0 and isinstance(args[0], DBWriterClient)):  # noqa: E501
-                return method(self, *args, **kwargs)
-
-            # else we need to wrap this in a new writable cursor
-            with attrgetter(path_to_context_manager)(self)() as cursor:
-                result = method(self, cursor, *args, **kwargs)
-
-            return result
-
-        return _impl  # type: ignore
-    return _need_writable_cursor
-
-
-class MaybeInjectCursor(Protocol[P, T_co]):
-    @overload
-    def __call__(self, cursor: 'DBCursor', *args: P.args, **kwargs: P.kwargs) -> T_co:
-        ...
-
-    @overload
-    def __call__(self, *args: P.args, **kwargs: P.kwargs) -> T_co:
-        ...
-
-
-def need_cursor(path_to_context_manager: str) -> Callable[[Callable[Concatenate['DBHandler', 'DBCursor', P], T_co]], MaybeInjectCursor[P, T_co]]:  # noqa: E501
-    def _need_cursor(method: Callable[Concatenate['DBHandler', 'DBCursor', P], T_co]) -> MaybeInjectCursor[P, T_co]:  # noqa: E501
-        """Wraps the method of DBHandler in a read cursor or uses one if passed.
-
-        The method should:
-        1. have the cursor as the first argument.
-        2. **NOT HAVE** a cursor as the 2nd argument
-
-        Typing guide: https://sobolevn.me/2021/12/paramspec-guide
-        """
-        @wraps(method)
-        def _impl(self: 'DBHandler', *args: Any, **kwargs: Any) -> T_co:
-            if kwargs.get('cursor') or (len(args) != 0 and isinstance(args[0], DBCursor)):
-                return method(self, *args, **kwargs)
-
-            # else we need to wrap this in a new read only cursor
-            with attrgetter(path_to_context_manager)(self)() as cursor:
-                result = method(self, cursor, *args, **kwargs)
-            return result
-
-        return _impl  # type: ignore
-    return _need_cursor
-
-
-=======
->>>>>>> bf37c6e5
 @dataclass(init=True, repr=True, eq=True, order=False, unsafe_hash=False, frozen=False)
 class DBAssetBalance:
     category: BalanceType
