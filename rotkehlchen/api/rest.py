--- conflicted
+++ resolved
@@ -2096,14 +2096,10 @@
         return api_response(result_dict, status_code=HTTPStatus.OK)
 
     def get_ignored_action_ids(self, action_type: Optional[ActionType]) -> Response:
-<<<<<<< HEAD
         with self.rotkehlchen.data.db.conn.read_ctx() as cursor:
             mapping = self.rotkehlchen.data.db.get_ignored_action_ids(cursor, action_type)
-        result_dict = _wrap_in_ok_result({str(k): v for k, v in mapping.items()})
-=======
-        mapping = self.rotkehlchen.data.db.get_ignored_action_ids(action_type)
         result_dict = _wrap_in_ok_result({k.serialize(): v for k, v in mapping.items()})
->>>>>>> 9ca4a630
+
         return api_response(result_dict, status_code=HTTPStatus.OK)
 
     def add_ignored_action_ids(self, action_type: ActionType, action_ids: List[str]) -> Response:
@@ -2117,19 +2113,13 @@
         except InputError as e:
             return api_response(wrap_in_fail_result(str(e)), status_code=HTTPStatus.CONFLICT)
 
-<<<<<<< HEAD
         with self.rotkehlchen.data.db.conn.read_ctx() as cursor:
             mapping = self.rotkehlchen.data.db.get_ignored_action_ids(
                 cursor=cursor,
                 action_type=action_type,
             )
-        result_dict = _wrap_in_ok_result({str(k): v for k, v in mapping.items()})
-=======
-        mapping = self.rotkehlchen.data.db.get_ignored_action_ids(
-            action_type=action_type,
-        )
         result_dict = _wrap_in_ok_result({k.serialize(): v for k, v in mapping.items()})
->>>>>>> 9ca4a630
+
         return api_response(result_dict, status_code=HTTPStatus.OK)
 
     def remove_ignored_action_ids(
@@ -2146,20 +2136,14 @@
                 )
         except InputError as e:
             return api_response(wrap_in_fail_result(str(e)), status_code=HTTPStatus.CONFLICT)
-<<<<<<< HEAD
 
         with self.rotkehlchen.data.db.conn.read_ctx() as cursor:
             mapping = self.rotkehlchen.data.db.get_ignored_action_ids(
                 cursor=cursor,
                 action_type=action_type,
             )
-        result_dict = _wrap_in_ok_result({str(k): v for k, v in mapping.items()})
-=======
-        mapping = self.rotkehlchen.data.db.get_ignored_action_ids(
-            action_type=action_type,
-        )
         result_dict = _wrap_in_ok_result({k.serialize(): v for k, v in mapping.items()})
->>>>>>> 9ca4a630
+
         return api_response(result_dict, status_code=HTTPStatus.OK)
 
     def get_queried_addresses_per_module(self) -> Response:
